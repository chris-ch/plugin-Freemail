--- conflicted
+++ resolved
@@ -1,11 +1,8 @@
 Changes from version 0.2.7.3-r2 to version 0.2.7.4
 
   o Bugfixes:
-<<<<<<< HEAD
     - A clearer message that the user does not have an identifier in the WoT iss6630
-=======
     - Send emails to known IDs in WoT when missing ISs are also present
->>>>>>> 447c464a
 
 Changes from version 0.2.7.1 to version 0.2.7.2
 
