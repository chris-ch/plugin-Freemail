--- conflicted
+++ resolved
@@ -11,8 +11,6 @@
 	
 	<property name="bcdist" value="lcrypto-jdk14-138"/>
 	<property name="freenet-cvs-snapshot.location" location="../fred/dist/freenet.jar"/>
-<<<<<<< HEAD
-=======
 
 	<exec executable="git"
 		failifexecutionfails="false"
@@ -31,7 +29,6 @@
 			<isset property="git.describe" />
 		</and>
 	</condition>
->>>>>>> bc559477
 
 	<target name="bouncycastle-check">
 		<available file="${deps}/${bcdist}" property="bouncycastle-dist.present" />
