/*
 * FreemailAccount.java
 * This file is part of Freemail, copyright (C) 2008 Dave Baker
 *
 * This program is free software; you can redistribute it and/or modify
 * it under the terms of the GNU General Public License as published by
 * the Free Software Foundation; either version 2 of the License, or
 * (at your option) any later version.
 *
 * This program is distributed in the hope that it will be useful,
 * but WITHOUT ANY WARRANTY; without even the implied warranty of
 * MERCHANTABILITY or FITNESS FOR A PARTICULAR PURPOSE.  See the
 * GNU General Public License for more details.
 *
 * You should have received a copy of the GNU General Public License along
 * with this program; if not, write to the Free Software Foundation, Inc.,
 * 51 Franklin Street, Fifth Floor, Boston, MA 02110-1301 USA.
 */

package freemail;

import java.io.File;

import org.archive.util.Base32;

import freemail.transport.MessageHandler;
import freemail.utils.PropsFile;
import freenet.support.Base64;
import freenet.support.IllegalBase64Exception;

public class FreemailAccount {
	private final String identity;
	private String nickname = null;
	private final File accdir;
	private final PropsFile accprops;
	private final MessageBank mb;
	private final MessageHandler messageHandler;
	
	FreemailAccount(String identity, File _accdir, PropsFile _accprops, Freemail freemail) {
		this.identity = identity;
		accdir = _accdir;
		accprops = _accprops;
		mb = new MessageBank(this);

<<<<<<< HEAD
		for(File f : channelDir.listFiles()) {
			if(!f.isDirectory()) {
				Logger.debug(this, "Spurious file in channel directory: " + f);
				continue;
			}

			try {
				int num = Integer.parseInt(f.getName());
				if(num >= nextChannelNum) {
					nextChannelNum = num + 1;
				}
			} catch(NumberFormatException e) {
				Logger.debug(this, "Found directory with malformed name: " + f);
				continue;
			}

			Channel channel = new Channel(f, FreemailPlugin.getExecutor(), new HighLevelFCPClient(), freemail, this);
			channels.add(channel);
		}
	}
	
	public void startTasks() {
		synchronized(channels) {
			for(Channel c : channels) {
				c.startTasks();
			}
		}
=======
		File channelDir = new File(accdir, "channel");
		messageHandler = new MessageHandler(FreemailPlugin.getExecutor(), new File(accdir, "outbox"), freemail, channelDir, this);
	}
	
	public void startTasks() {
		messageHandler.start();
>>>>>>> 6346e3aa
	}

	public String getUsername() {
		return identity;
	}
	
	public File getAccountDir() {
		return accdir;
	}
	
	public PropsFile getProps() {
		return accprops;
	}
	
	public MessageBank getMessageBank() {
		return mb;
	}

	public synchronized String getNickname() {
		return nickname;
	}

	public synchronized void setNickname(String nickname) {
		this.nickname = nickname;
		synchronized(accprops) {
			accprops.put("nickname", nickname);
		}
	}

	public String getAddressDomain() {
		try {
			return Base32.encode(Base64.decode(identity)) + ".freemail";
		} catch(IllegalBase64Exception e) {
			//This would mean that WoT has changed the encoding of the identity string
			throw new AssertionError("Got IllegalBase64Exception when decoding " + identity);
		}
	}

<<<<<<< HEAD
	public Channel getChannel(String remoteIdentity) {
		synchronized(channels) {
			for(Channel c : channels) {
				if(remoteIdentity.equals(c.getRemoteIdentity())) {
					return c;
				}
			}

			//The channel didn't exist, so create a new one
			File channelsDir = new File(accdir, "channels");
			File newChannelDir = new File(channelsDir, "" + nextChannelNum++);
			if(!newChannelDir.mkdir()) {
				Logger.error(this, "Couldn't create the channel directory");
				return null;
			}

			Channel channel = new Channel(newChannelDir, FreemailPlugin.getExecutor(), new HighLevelFCPClient(), freemail, this);
			channel.setRemoteIdentity(remoteIdentity);
			channel.startTasks();
			channels.add(channel);

			return channel;
		}
	}

	public Channel createChannelFromRTS(PropsFile rtsProps) {
		//First try to find a channel with the same key
		String rtsPrivateKey = rtsProps.get("channel");

		synchronized(channels) {
			for(Channel c : channels) {
				if(rtsPrivateKey.equals(c.getPrivateKey())) {
					c.processRTS(rtsProps);
					return c;
				}
			}

			//Create a new channel from the RTS values
			Logger.debug(this, "Creating new channel from RTS");
			File channelsDir = new File(accdir, "channels");
			File newChannelDir = new File(channelsDir, "" + nextChannelNum++);
			if(!newChannelDir.mkdir()) {
				Logger.error(this, "Couldn't create the channel directory");
				return null;
			}

			String remoteIdentity = rtsProps.get("mailsite");
			remoteIdentity = remoteIdentity.substring(remoteIdentity.indexOf("@") + 1); //Strip USK@
			remoteIdentity = remoteIdentity.substring(0, remoteIdentity.indexOf(","));

			Channel channel = new Channel(newChannelDir, FreemailPlugin.getExecutor(), new HighLevelFCPClient(), freemail, this);
			channel.setRemoteIdentity(remoteIdentity);
			channel.processRTS(rtsProps);
			channel.startTasks();
			channels.add(channel);

			return channel;
		}
=======
	public MessageHandler getMessageHandler() {
		return messageHandler;
>>>>>>> 6346e3aa
	}
}<|MERGE_RESOLUTION|>--- conflicted
+++ resolved
@@ -42,42 +42,12 @@
 		accprops = _accprops;
 		mb = new MessageBank(this);
 
-<<<<<<< HEAD
-		for(File f : channelDir.listFiles()) {
-			if(!f.isDirectory()) {
-				Logger.debug(this, "Spurious file in channel directory: " + f);
-				continue;
-			}
-
-			try {
-				int num = Integer.parseInt(f.getName());
-				if(num >= nextChannelNum) {
-					nextChannelNum = num + 1;
-				}
-			} catch(NumberFormatException e) {
-				Logger.debug(this, "Found directory with malformed name: " + f);
-				continue;
-			}
-
-			Channel channel = new Channel(f, FreemailPlugin.getExecutor(), new HighLevelFCPClient(), freemail, this);
-			channels.add(channel);
-		}
-	}
-	
-	public void startTasks() {
-		synchronized(channels) {
-			for(Channel c : channels) {
-				c.startTasks();
-			}
-		}
-=======
 		File channelDir = new File(accdir, "channel");
 		messageHandler = new MessageHandler(FreemailPlugin.getExecutor(), new File(accdir, "outbox"), freemail, channelDir, this);
 	}
 	
 	public void startTasks() {
 		messageHandler.start();
->>>>>>> 6346e3aa
 	}
 
 	public String getUsername() {
@@ -116,68 +86,7 @@
 		}
 	}
 
-<<<<<<< HEAD
-	public Channel getChannel(String remoteIdentity) {
-		synchronized(channels) {
-			for(Channel c : channels) {
-				if(remoteIdentity.equals(c.getRemoteIdentity())) {
-					return c;
-				}
-			}
-
-			//The channel didn't exist, so create a new one
-			File channelsDir = new File(accdir, "channels");
-			File newChannelDir = new File(channelsDir, "" + nextChannelNum++);
-			if(!newChannelDir.mkdir()) {
-				Logger.error(this, "Couldn't create the channel directory");
-				return null;
-			}
-
-			Channel channel = new Channel(newChannelDir, FreemailPlugin.getExecutor(), new HighLevelFCPClient(), freemail, this);
-			channel.setRemoteIdentity(remoteIdentity);
-			channel.startTasks();
-			channels.add(channel);
-
-			return channel;
-		}
-	}
-
-	public Channel createChannelFromRTS(PropsFile rtsProps) {
-		//First try to find a channel with the same key
-		String rtsPrivateKey = rtsProps.get("channel");
-
-		synchronized(channels) {
-			for(Channel c : channels) {
-				if(rtsPrivateKey.equals(c.getPrivateKey())) {
-					c.processRTS(rtsProps);
-					return c;
-				}
-			}
-
-			//Create a new channel from the RTS values
-			Logger.debug(this, "Creating new channel from RTS");
-			File channelsDir = new File(accdir, "channels");
-			File newChannelDir = new File(channelsDir, "" + nextChannelNum++);
-			if(!newChannelDir.mkdir()) {
-				Logger.error(this, "Couldn't create the channel directory");
-				return null;
-			}
-
-			String remoteIdentity = rtsProps.get("mailsite");
-			remoteIdentity = remoteIdentity.substring(remoteIdentity.indexOf("@") + 1); //Strip USK@
-			remoteIdentity = remoteIdentity.substring(0, remoteIdentity.indexOf(","));
-
-			Channel channel = new Channel(newChannelDir, FreemailPlugin.getExecutor(), new HighLevelFCPClient(), freemail, this);
-			channel.setRemoteIdentity(remoteIdentity);
-			channel.processRTS(rtsProps);
-			channel.startTasks();
-			channels.add(channel);
-
-			return channel;
-		}
-=======
 	public MessageHandler getMessageHandler() {
 		return messageHandler;
->>>>>>> 6346e3aa
 	}
 }