/*
 * FreemailPlugin.java
 * This file is part of Freemail
 * Copyright (C) 2006,2007,2008 Dave Baker
 * Copyright (C) 2007,2008 Alexander Lehmann
 * Copyright (C) 2009 Matthew Toseland
 *
 * This program is free software; you can redistribute it and/or modify
 * it under the terms of the GNU General Public License as published by
 * the Free Software Foundation; either version 2 of the License, or
 * (at your option) any later version.
 *
 * This program is distributed in the hope that it will be useful,
 * but WITHOUT ANY WARRANTY; without even the implied warranty of
 * MERCHANTABILITY or FITNESS FOR A PARTICULAR PURPOSE.  See the
 * GNU General Public License for more details.
 *
 * You should have received a copy of the GNU General Public License along
 * with this program; if not, write to the Free Software Foundation, Inc.,
 * 51 Franklin Street, Fifth Floor, Boston, MA 02110-1301 USA.
 */

package freemail;


import java.io.IOException;
import java.util.List;
import java.util.concurrent.ScheduledExecutorService;
import java.util.concurrent.ScheduledThreadPoolExecutor;
import java.util.concurrent.ThreadFactory;
import java.util.concurrent.TimeUnit;
import java.util.concurrent.atomic.AtomicInteger;

<<<<<<< HEAD
import freemail.config.Configurator;
import freenet.clients.http.PageNode;
=======
import freemail.l10n.FreemailL10n;
import freemail.ui.web.WebInterface;
import freemail.utils.Logger;
import freemail.wot.OwnIdentity;
import freemail.wot.WoTConnection;
import freemail.wot.WoTConnections;
import freenet.l10n.BaseL10n.LANGUAGE;
>>>>>>> 485cf376
import freenet.pluginmanager.FredPlugin;
import freenet.pluginmanager.FredPluginBaseL10n;
import freenet.pluginmanager.FredPluginL10n;
import freenet.pluginmanager.FredPluginRealVersioned;
import freenet.pluginmanager.FredPluginThreadless;
import freenet.pluginmanager.FredPluginVersioned;
<<<<<<< HEAD
=======
import freenet.pluginmanager.PluginNotFoundException;
>>>>>>> 485cf376
import freenet.pluginmanager.PluginRespirator;

// although we have threads, we still 'implement' FredPluginThreadless because our runPlugin method
// returns rather than just continuing to run for the lifetime of the plugin.
public class FreemailPlugin extends Freemail implements FredPlugin, FredPluginBaseL10n,
                                                        FredPluginThreadless, FredPluginVersioned,
                                                        FredPluginRealVersioned, FredPluginL10n {
	private final static ScheduledThreadPoolExecutor defaultExecutor =
			new ScheduledThreadPoolExecutor(10, new FreemailThreadFactory("Freemail executor thread"));
	private final static ScheduledThreadPoolExecutor senderExecutor =
			new ScheduledThreadPoolExecutor(10, new FreemailThreadFactory("Freemail sender thread"));

	private WebInterface webInterface = null;
	private volatile PluginRespirator pluginRespirator = null;
	private WoTConnection wotConnection = null;
	
	public FreemailPlugin() throws IOException {
		super(CFGFILE);

		/*
		 * We want the executor to vary the pool size even if the queue isn't
		 * full since the queue is unbounded. We do this by setting
		 * corePoolSize == maximumPoolSize and allowing core threads to time
		 * out. Allowing all the threads to time out is fine since none of the
		 * tasks are sensitive to the additional thread creation delay.
		 *
		 * Note: if there are queued tasks at least 1 thread will be alive, but
		 * unfortunately the timeout still applies to this thread so every time
		 * the timeout expires the executor creates a new thread. Because of
		 * this the timeout for the sender executor should be large to avoid
		 * creating a large amount of threads, and for the default it should be
		 * > Channel.TASK_RETRY_DELAY (since that makes the thread that runs
		 * the Fetcher never time out).
		 */
		defaultExecutor.setKeepAliveTime(10, TimeUnit.MINUTES);
		defaultExecutor.allowCoreThreadTimeOut(true);
		senderExecutor.setKeepAliveTime(1, TimeUnit.HOURS);
		senderExecutor.allowCoreThreadTimeOut(true);
	}
	
	@Override
	public String getVersion() {
		return Version.getVersionString();
	}
	
	@Override
	public void runPlugin(PluginRespirator pr) {
<<<<<<< HEAD
		pluginResp = pr;
		
		startFcp();
		startWorkers(true);
=======
		long start = System.nanoTime();

		pluginRespirator = pr;

		startFcp(true);
		startWorkers();
>>>>>>> 485cf376
		startServers(true);
		startIdentityFetch(pr, getAccountManager());

		webInterface = new WebInterface(pr.getToadletContainer(), pr, this);

		long end = System.nanoTime();
		Logger.minor(this, "Spent " + (end - start) + "ns in runPlugin()");
	}

<<<<<<< HEAD
	@Override
	public String handleHTTPGet(HTTPRequest request) {
		PageNode page = pluginResp.getPageMaker().getPageNode("Freemail plugin", false, null);
		HTMLNode pageNode = page.outer;
		HTMLNode contentNode = page.content;

		HTMLNode addBox = contentNode.addChild("div", "class", "infobox");
		addBox.addChild("div", "class", "infobox-header", "Add account");
		
		HTMLNode boxContent = addBox.addChild("div", "class", "infobox-content");
		HTMLNode form = pluginResp.addFormChild(boxContent, "", "addAccountForm");
		
		HTMLNode table = form.addChild("table", "class", "plugintable");
		HTMLNode tableRowName = table.addChild("tr");
		tableRowName.addChild("td", "Username");
		tableRowName.addChild("td").addChild("input", new String[] { "type", "name", "value", "size" }, new String[] { "text", "name", "", "30" });
		HTMLNode tableRowPassword = table.addChild("tr");
		tableRowPassword.addChild("td", "Password");
		tableRowPassword.addChild("td").addChild("input", new String[] { "type", "name", "value", "size" }, new String[] { "password", "password", "", "30" });
		HTMLNode tableRowDomain = table.addChild("tr");
		tableRowDomain.addChild("td", "Short address");
		tableRowDomain.addChild("td").addChild("input", new String[] { "type", "name", "value", "size" }, new String[] { "text", "domain", "", "30" });
		HTMLNode tableRowSubmit = table.addChild("tr");
		tableRowSubmit.addChild("td");
		tableRowSubmit.addChild("td").addChild("input", new String[] { "type", "name", "value" }, new String[] { "submit", "add", "Add account"});

		HTMLNode clientConfigHelp = contentNode.addChild("div", "class", "infobox");
		clientConfigHelp.addChild("div", "class", "infobox-header", "Configuring your email client");
		clientConfigHelp.addChild("div", "class", "infobox-content").addChild("p",
				"The username and password you select will be used both for sending and receiving " +
				"email, and the username will also be the name of the new account. For receiving email " +
				"the server is " + getIMAPServerAddress() + " and the port is " +
				configurator.get(Configurator.IMAP_BIND_PORT) + ". For sending the values are " +
				getSMTPServerAddress() + " and " + configurator.get(Configurator.SMTP_BIND_PORT)
				+ " respectively.");

		HTMLNode shortnameHelp = contentNode.addChild("div", "class", "infobox");
		shortnameHelp.addChild("div", "class", "infobox-header", "Short address");
		HTMLNode shortnameContent = shortnameHelp.addChild("div", "class", "infobox-content");
		shortnameContent.addChild("p",
				"The short address is a shorter and more convenient form of your new email address. " +
				"If you select a short address domain you will get an additional email address " +
				"that looks like this: <anything>@<short address>.freemail");
		shortnameContent.addChild("p",
				"Unfortunately using the short address is also less secure than using the long form " +
				"address");

		return pageNode.generate();
	}

	@Override
	public String handleHTTPPost(HTTPRequest request) {
		PageNode page = pluginResp.getPageMaker().getPageNode("Freemail plugin", false, null);
		HTMLNode pageNode = page.outer;
		HTMLNode contentNode = page.content;
		
		String add = request.getPartAsString("add", 100);
		String name = request.getPartAsString("name", 100);
		String password = request.getPartAsString("password", 100);
		String domain = request.getPartAsString("domain", 100);
		
		if(add.equals("Add account")) {
			if(!(name.equals("") || password.equals(""))) {
				try {
					FreemailAccount newAccount = getAccountManager().createAccount(name);
					AccountManager.changePassword(newAccount, password);
					boolean tryShortAddress = false;
					boolean shortAddressWorked = false;
					if(!domain.equals("")) {
						tryShortAddress = true;
						shortAddressWorked = AccountManager.addShortAddress(newAccount, domain);
=======
	public static ScheduledExecutorService getExecutor(TaskType type) {
		switch (type) {
		case UNSPECIFIED:
			return defaultExecutor;
		case SENDER:
			return senderExecutor;
		default:
			throw new AssertionError("Missing case " + type);
		}
	}

	private void startIdentityFetch(final PluginRespirator pr, final AccountManager accountManager) {
		pr.getNode().executor.execute(new Runnable() {
			@Override
			public void run() {
				List<OwnIdentity> oids = null;
				while(oids == null) {
					WoTConnection wot = getWotConnection();
					if(wot != null) {
						try {
							oids = wot.getAllOwnIdentities();
						} catch(PluginNotFoundException e) {
							//Try again later
							oids = null;
						}
					}

					if(oids == null) {
						try {
							Thread.sleep(60 * 1000);
						} catch(InterruptedException e) {
							//Just try again
						}
>>>>>>> 485cf376
					}
				}

				for(OwnIdentity oid : oids) {
					for(FreemailAccount account : accountManager.getAllAccounts()) {
						if(account.getIdentity().equals(oid.getIdentityID())) {
							account.setNickname(oid.getNickname());
						}
					}
<<<<<<< HEAD
					text.addChild("#", " was created successfully"+shortAddrMsg+".");
					text.addChild("br");
					text.addChild("br");
					text.addChild("#", "You now need to configure your email client to send and receive email through "
							+ "Freemail using IMAP and SMTP. For IMAP the server is "
							+ getIMAPServerAddress() + " and the port is " +
							configurator.get(Configurator.IMAP_BIND_PORT) + ". For SMTP the values are " +
							getSMTPServerAddress() + " and " + configurator.get(Configurator.SMTP_BIND_PORT)
							+ " respectively.");
					text.addChild("br");
					text.addChild("br");

					String longAddress = newAccount.getUsername() + "@" +
							AccountManager.getFreemailDomain(newAccount.getProps()).toLowerCase();
					if (shortAddressWorked) {
						text.addChild("#", "Your new addresses are:");
						text.addChild("br");
						text.addChild("#", longAddress);
						text.addChild("br");
						text.addChild("#", newAccount.getUsername() + "@" + domain + ".freemail");
					} else {
						text.addChild("#", "Your new address is " + longAddress);
					}
				} catch (IOException ioe) {
					HTMLNode errorBox = contentNode.addChild("div", "class", "infobox infobox-error");
					errorBox.addChild("div", "class", "infobox-header", "IO Error"); 
					errorBox.addChild("div", "class", "infobox-content", "Couldn't create account. Please check write access to Freemail's working directory. If you want to overwrite your account, delete the appropriate directory manually in 'data' first. Freemail will intentionally not overwrite it. Error: "+ioe.getMessage());
				} catch (Exception e) {
					HTMLNode errorBox = contentNode.addChild("div", "class", "infobox-error");
					errorBox.addChild("div", "class", "infobox-header", "Error"); 
					errorBox.addChild("div", "class", "infobox-content", "Couldn't change password for "+name+". "+e.getMessage());
=======
>>>>>>> 485cf376
				}
			}
		}, "Freemail OwnIdentity nickname fetcher");
	}

	public long getRealVersion() {
		return Version.BUILD_NO;
	}

	@Override
	public synchronized WoTConnection getWotConnection() {
		if(wotConnection == null) {
			if(pluginRespirator == null) {
				//runPlugin() hasn't been called yet
				return null;
			}

			wotConnection = WoTConnections.wotConnection(pluginRespirator);
		}
		return wotConnection;
	}

	@Override
	public void terminate() {
		Logger.debug(this, "terminate() called");
		defaultExecutor.shutdownNow();
		senderExecutor.shutdownNow();
		
		long start = System.nanoTime();
		webInterface.terminate();
		long end = System.nanoTime();
		Logger.debug(this, "Web interface terminated (in " + (end - start) + "ns), proceeding with normal termination");

		start = System.nanoTime();
		super.terminate();
		end = System.nanoTime();
		Logger.debug(this, "Normal termination took " + (end - start) + "ns");

		start = System.nanoTime();
		try {
			defaultExecutor.awaitTermination(1, TimeUnit.HOURS);
			senderExecutor.awaitTermination(1, TimeUnit.HOURS);
		} catch(InterruptedException e) {
			Logger.debug(this, "Thread was interrupted while waiting for excutors to terminate.");
		}
		end = System.nanoTime();
		Logger.debug(this, "Spent " + (end - start) + "ns waiting for executors to terminate");
	}

	@Override
<<<<<<< HEAD
	public long getRealVersion() {
		return Version.BUILD_NO;
	}

	private String getIMAPServerAddress() {
		String address = configurator.get(Configurator.IMAP_BIND_ADDRESS);

		if("0.0.0.0".equals(address)) {
			address = "127.0.0.1";
		}

		return address;
	}

	private String getSMTPServerAddress() {
		String address = configurator.get(Configurator.SMTP_BIND_ADDRESS);

		if("0.0.0.0".equals(address)) {
			address = "127.0.0.1";
		}

		return address;
=======
	public String getString(String key) {
		return FreemailL10n.getString(key);
	}

	@Override
	public void setLanguage(LANGUAGE newLanguage) {
		FreemailL10n.setLanguage(this, newLanguage);
	}

	@Override
	public String getL10nFilesBasePath() {
		return FreemailL10n.getL10nFilesBasePath();
	}

	@Override
	public String getL10nFilesMask() {
		return FreemailL10n.getL10nFilesMask();
	}

	@Override
	public String getL10nOverrideFilesMask() {
		return FreemailL10n.getL10nOverrideFilesMask();
	}

	@Override
	public ClassLoader getPluginClassLoader() {
		return FreemailPlugin.class.getClassLoader();
	}

	private static class FreemailThreadFactory implements ThreadFactory {
		private final String prefix;
		AtomicInteger threadCount = new AtomicInteger();

		public FreemailThreadFactory(String prefix) {
			this.prefix = prefix;
		}

		@Override
		public Thread newThread(Runnable runnable) {
			String name = prefix + " " + threadCount.getAndIncrement();
			Logger.debug(this, "Creating new thread: " + name);
			return new Thread(runnable, name);
		}
	}

	public static enum TaskType {
		UNSPECIFIED,
		SENDER
>>>>>>> 485cf376
	}
}<|MERGE_RESOLUTION|>--- conflicted
+++ resolved
@@ -31,10 +31,6 @@
 import java.util.concurrent.TimeUnit;
 import java.util.concurrent.atomic.AtomicInteger;
 
-<<<<<<< HEAD
-import freemail.config.Configurator;
-import freenet.clients.http.PageNode;
-=======
 import freemail.l10n.FreemailL10n;
 import freemail.ui.web.WebInterface;
 import freemail.utils.Logger;
@@ -42,17 +38,13 @@
 import freemail.wot.WoTConnection;
 import freemail.wot.WoTConnections;
 import freenet.l10n.BaseL10n.LANGUAGE;
->>>>>>> 485cf376
 import freenet.pluginmanager.FredPlugin;
 import freenet.pluginmanager.FredPluginBaseL10n;
 import freenet.pluginmanager.FredPluginL10n;
 import freenet.pluginmanager.FredPluginRealVersioned;
 import freenet.pluginmanager.FredPluginThreadless;
 import freenet.pluginmanager.FredPluginVersioned;
-<<<<<<< HEAD
-=======
 import freenet.pluginmanager.PluginNotFoundException;
->>>>>>> 485cf376
 import freenet.pluginmanager.PluginRespirator;
 
 // although we have threads, we still 'implement' FredPluginThreadless because our runPlugin method
@@ -100,19 +92,12 @@
 	
 	@Override
 	public void runPlugin(PluginRespirator pr) {
-<<<<<<< HEAD
-		pluginResp = pr;
-		
+		long start = System.nanoTime();
+
+		pluginRespirator = pr;
+
 		startFcp();
-		startWorkers(true);
-=======
-		long start = System.nanoTime();
-
-		pluginRespirator = pr;
-
-		startFcp(true);
 		startWorkers();
->>>>>>> 485cf376
 		startServers(true);
 		startIdentityFetch(pr, getAccountManager());
 
@@ -122,79 +107,6 @@
 		Logger.minor(this, "Spent " + (end - start) + "ns in runPlugin()");
 	}
 
-<<<<<<< HEAD
-	@Override
-	public String handleHTTPGet(HTTPRequest request) {
-		PageNode page = pluginResp.getPageMaker().getPageNode("Freemail plugin", false, null);
-		HTMLNode pageNode = page.outer;
-		HTMLNode contentNode = page.content;
-
-		HTMLNode addBox = contentNode.addChild("div", "class", "infobox");
-		addBox.addChild("div", "class", "infobox-header", "Add account");
-		
-		HTMLNode boxContent = addBox.addChild("div", "class", "infobox-content");
-		HTMLNode form = pluginResp.addFormChild(boxContent, "", "addAccountForm");
-		
-		HTMLNode table = form.addChild("table", "class", "plugintable");
-		HTMLNode tableRowName = table.addChild("tr");
-		tableRowName.addChild("td", "Username");
-		tableRowName.addChild("td").addChild("input", new String[] { "type", "name", "value", "size" }, new String[] { "text", "name", "", "30" });
-		HTMLNode tableRowPassword = table.addChild("tr");
-		tableRowPassword.addChild("td", "Password");
-		tableRowPassword.addChild("td").addChild("input", new String[] { "type", "name", "value", "size" }, new String[] { "password", "password", "", "30" });
-		HTMLNode tableRowDomain = table.addChild("tr");
-		tableRowDomain.addChild("td", "Short address");
-		tableRowDomain.addChild("td").addChild("input", new String[] { "type", "name", "value", "size" }, new String[] { "text", "domain", "", "30" });
-		HTMLNode tableRowSubmit = table.addChild("tr");
-		tableRowSubmit.addChild("td");
-		tableRowSubmit.addChild("td").addChild("input", new String[] { "type", "name", "value" }, new String[] { "submit", "add", "Add account"});
-
-		HTMLNode clientConfigHelp = contentNode.addChild("div", "class", "infobox");
-		clientConfigHelp.addChild("div", "class", "infobox-header", "Configuring your email client");
-		clientConfigHelp.addChild("div", "class", "infobox-content").addChild("p",
-				"The username and password you select will be used both for sending and receiving " +
-				"email, and the username will also be the name of the new account. For receiving email " +
-				"the server is " + getIMAPServerAddress() + " and the port is " +
-				configurator.get(Configurator.IMAP_BIND_PORT) + ". For sending the values are " +
-				getSMTPServerAddress() + " and " + configurator.get(Configurator.SMTP_BIND_PORT)
-				+ " respectively.");
-
-		HTMLNode shortnameHelp = contentNode.addChild("div", "class", "infobox");
-		shortnameHelp.addChild("div", "class", "infobox-header", "Short address");
-		HTMLNode shortnameContent = shortnameHelp.addChild("div", "class", "infobox-content");
-		shortnameContent.addChild("p",
-				"The short address is a shorter and more convenient form of your new email address. " +
-				"If you select a short address domain you will get an additional email address " +
-				"that looks like this: <anything>@<short address>.freemail");
-		shortnameContent.addChild("p",
-				"Unfortunately using the short address is also less secure than using the long form " +
-				"address");
-
-		return pageNode.generate();
-	}
-
-	@Override
-	public String handleHTTPPost(HTTPRequest request) {
-		PageNode page = pluginResp.getPageMaker().getPageNode("Freemail plugin", false, null);
-		HTMLNode pageNode = page.outer;
-		HTMLNode contentNode = page.content;
-		
-		String add = request.getPartAsString("add", 100);
-		String name = request.getPartAsString("name", 100);
-		String password = request.getPartAsString("password", 100);
-		String domain = request.getPartAsString("domain", 100);
-		
-		if(add.equals("Add account")) {
-			if(!(name.equals("") || password.equals(""))) {
-				try {
-					FreemailAccount newAccount = getAccountManager().createAccount(name);
-					AccountManager.changePassword(newAccount, password);
-					boolean tryShortAddress = false;
-					boolean shortAddressWorked = false;
-					if(!domain.equals("")) {
-						tryShortAddress = true;
-						shortAddressWorked = AccountManager.addShortAddress(newAccount, domain);
-=======
 	public static ScheduledExecutorService getExecutor(TaskType type) {
 		switch (type) {
 		case UNSPECIFIED:
@@ -228,7 +140,6 @@
 						} catch(InterruptedException e) {
 							//Just try again
 						}
->>>>>>> 485cf376
 					}
 				}
 
@@ -238,45 +149,12 @@
 							account.setNickname(oid.getNickname());
 						}
 					}
-<<<<<<< HEAD
-					text.addChild("#", " was created successfully"+shortAddrMsg+".");
-					text.addChild("br");
-					text.addChild("br");
-					text.addChild("#", "You now need to configure your email client to send and receive email through "
-							+ "Freemail using IMAP and SMTP. For IMAP the server is "
-							+ getIMAPServerAddress() + " and the port is " +
-							configurator.get(Configurator.IMAP_BIND_PORT) + ". For SMTP the values are " +
-							getSMTPServerAddress() + " and " + configurator.get(Configurator.SMTP_BIND_PORT)
-							+ " respectively.");
-					text.addChild("br");
-					text.addChild("br");
-
-					String longAddress = newAccount.getUsername() + "@" +
-							AccountManager.getFreemailDomain(newAccount.getProps()).toLowerCase();
-					if (shortAddressWorked) {
-						text.addChild("#", "Your new addresses are:");
-						text.addChild("br");
-						text.addChild("#", longAddress);
-						text.addChild("br");
-						text.addChild("#", newAccount.getUsername() + "@" + domain + ".freemail");
-					} else {
-						text.addChild("#", "Your new address is " + longAddress);
-					}
-				} catch (IOException ioe) {
-					HTMLNode errorBox = contentNode.addChild("div", "class", "infobox infobox-error");
-					errorBox.addChild("div", "class", "infobox-header", "IO Error"); 
-					errorBox.addChild("div", "class", "infobox-content", "Couldn't create account. Please check write access to Freemail's working directory. If you want to overwrite your account, delete the appropriate directory manually in 'data' first. Freemail will intentionally not overwrite it. Error: "+ioe.getMessage());
-				} catch (Exception e) {
-					HTMLNode errorBox = contentNode.addChild("div", "class", "infobox-error");
-					errorBox.addChild("div", "class", "infobox-header", "Error"); 
-					errorBox.addChild("div", "class", "infobox-content", "Couldn't change password for "+name+". "+e.getMessage());
-=======
->>>>>>> 485cf376
 				}
 			}
 		}, "Freemail OwnIdentity nickname fetcher");
 	}
 
+	@Override
 	public long getRealVersion() {
 		return Version.BUILD_NO;
 	}
@@ -299,7 +177,7 @@
 		Logger.debug(this, "terminate() called");
 		defaultExecutor.shutdownNow();
 		senderExecutor.shutdownNow();
-		
+
 		long start = System.nanoTime();
 		webInterface.terminate();
 		long end = System.nanoTime();
@@ -322,30 +200,6 @@
 	}
 
 	@Override
-<<<<<<< HEAD
-	public long getRealVersion() {
-		return Version.BUILD_NO;
-	}
-
-	private String getIMAPServerAddress() {
-		String address = configurator.get(Configurator.IMAP_BIND_ADDRESS);
-
-		if("0.0.0.0".equals(address)) {
-			address = "127.0.0.1";
-		}
-
-		return address;
-	}
-
-	private String getSMTPServerAddress() {
-		String address = configurator.get(Configurator.SMTP_BIND_ADDRESS);
-
-		if("0.0.0.0".equals(address)) {
-			address = "127.0.0.1";
-		}
-
-		return address;
-=======
 	public String getString(String key) {
 		return FreemailL10n.getString(key);
 	}
@@ -394,6 +248,5 @@
 	public static enum TaskType {
 		UNSPECIFIED,
 		SENDER
->>>>>>> 485cf376
 	}
 }