--- conflicted
+++ resolved
@@ -71,11 +71,7 @@
 		return this.ibct_props.get(key);
 	}
 	
-<<<<<<< HEAD
-	public void fetch(MessageBank mb) throws InterruptedException {
-=======
-	public void fetch(MessageBank mb, long timeout) {
->>>>>>> 766eb4c6
+	public void fetch(MessageBank mb, long timeout) throws InterruptedException {
 		HighLevelFCPClient fcpcli = new HighLevelFCPClient();
 		
 		String slots = this.ibct_props.get("slots");
