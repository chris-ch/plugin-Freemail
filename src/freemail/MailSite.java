--- conflicted
+++ resolved
@@ -69,11 +69,7 @@
 		return buf.toString();
 	}
 	
-<<<<<<< HEAD
-	public int publish() throws InterruptedException {
-=======
-	public int publish(int minslot) {
->>>>>>> 485cf376
+	public int publish(int minslot) throws InterruptedException {
 		byte[] mailpage;
 		String mailsite_s = this.getMailPage();
 		if (mailsite_s == null) {
