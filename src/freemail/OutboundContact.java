/*
 * OutboundContact.java
 * This file is part of Freemail
 * Copyright (C) 2006,2007,2008 Dave Baker
 * Copyright (C) 2007,2008 Alexander Lehmann
 *
 * This program is free software; you can redistribute it and/or modify
 * it under the terms of the GNU General Public License as published by
 * the Free Software Foundation; either version 2 of the License, or
 * (at your option) any later version.
 *
 * This program is distributed in the hope that it will be useful,
 * but WITHOUT ANY WARRANTY; without even the implied warranty of
 * MERCHANTABILITY or FITNESS FOR A PARTICULAR PURPOSE.  See the
 * GNU General Public License for more details.
 *
 * You should have received a copy of the GNU General Public License along
 * with this program; if not, write to the Free Software Foundation, Inc.,
 * 51 Franklin Street, Fifth Floor, Boston, MA 02110-1301 USA.
 */

package freemail;

import java.io.File;
import java.io.FileInputStream;
import java.io.FileOutputStream;
import java.io.BufferedReader;
import java.io.FileReader;
import java.io.ByteArrayOutputStream;
import java.io.IOException;
import java.io.FileNotFoundException;
import java.net.MalformedURLException;
import java.math.BigInteger;
import java.security.SecureRandom;
import java.util.Comparator;
import java.util.HashSet;
import java.util.Set;
import java.util.TreeSet;
import java.io.PrintWriter;

import freemail.utils.EmailAddress;
import freemail.utils.PropsFile;
import freemail.utils.DateStringFactory;
import freemail.fcp.FCPException;
import freemail.fcp.FCPFetchException;
import freemail.fcp.HighLevelFCPClient;
import freemail.fcp.FCPPutFailedException;
import freemail.fcp.FCPBadFileException;
import freemail.fcp.SSKKeyPair;
import freemail.fcp.ConnectionTerminatedException;
import freemail.utils.Logger;

import org.archive.util.Base32;

import org.bouncycastle.crypto.digests.SHA256Digest;
import org.bouncycastle.crypto.params.RSAKeyParameters;
import org.bouncycastle.crypto.AsymmetricBlockCipher;
import org.bouncycastle.crypto.engines.RSAEngine;
import org.bouncycastle.crypto.InvalidCipherTextException;
import org.bouncycastle.crypto.engines.AESEngine;
import org.bouncycastle.crypto.params.KeyParameter;
import org.bouncycastle.crypto.params.ParametersWithIV;
import org.bouncycastle.crypto.paddings.PKCS7Padding;
import org.bouncycastle.crypto.paddings.PaddedBufferedBlockCipher;
import org.bouncycastle.crypto.modes.CBCBlockCipher;
import org.bouncycastle.util.encoders.Base64;

public class OutboundContact {
	public static final String OUTBOX_DIR = "outbox";
	private final PropsFile contactfile;
	private final FreemailAccount account;
	private final File ctoutbox;
	private final EmailAddress address;
	
	// how long to wait for a CTS before sending the RTS again
	// slightly over 24 hours since some people are likely to fire Freemail
	// up and roughly the same time every day
	private static final long CTS_WAIT_TIME = 26 * 60 * 60 * 1000;
	
	private static final String PROPSFILE_NAME = "props";
	
	// How long to wait for a *message ack* before sending another RTS.
	private static final long RTS_RETRANSMIT_DELAY = 2 * 24 * 60 * 60 * 1000;
	
	// how long do we wait before we give up all hope and just bounce the message back?
	// 5 days is fairly standard, so we'll go with that for now, except that means things
	// bounce when the recipient goes to the Bahamas for a fortnight. Could be longer if
	// we have a GUI to see what messages are in what delivery state.
	private static final long FAIL_DELAY = 5 * 24 * 60 * 60 * 1000;
	
	private static final int AES_KEY_LENGTH = 256 / 8;
	
	// this is defined in the AES standard (although the Rijndael
	// algorithm does support other block sizes.
	// we read 128 bytes for our IV, so it needs to be constant.)
	private static final int AES_BLOCK_LENGTH = 128 / 8;
	
	// If we last fetched the mailsite longer than this number of milliseconds
    // ago, re-fetch it.
	private static final long MAILSITE_CACHE_TIME = 60 * 60 * 1000;

	/**
	 * Used to store the index of the next ack we should check. This is done so we won't start from
	 * the beginning if we stopped due to a timeout, but instead start where we left of.
	 */
	//FIXME: This behaves badly when the outbox changes
	private int nextAckIndex = 0;
	
	public OutboundContact(FreemailAccount acc, EmailAddress a) throws BadFreemailAddressException, IOException,
	                                                           OutboundContactFatalException, ConnectionTerminatedException,
	                                                           InterruptedException {
		this.address = a;
		
		this.account = acc;
		
		if (!this.address.is_freemail_address()) {
			this.contactfile = null;
			throw new BadFreemailAddressException();
		} else {
			File contactsdir = new File(account.getAccountDir(), SingleAccountWatcher.CONTACTS_DIR);
			if (!contactsdir.exists()) {
				if (!contactsdir.mkdir()) {
					throw new IOException("Couldn't create contacts dir!");
				}
			}
			File outbounddir = new File(contactsdir, SingleAccountWatcher.OUTBOUND_DIR);
			
			if (!outbounddir.exists()) {
				if (!outbounddir.mkdir()) {
					throw new IOException("Couldn't create outbound dir!");
				}
			}
			
			if (!this.address.is_ssk_address()) {
				String ssk_mailsite = this.fetchKSKRedirect(this.address.getMailpageKey());
				
				if (ssk_mailsite == null) throw new IOException();
				
				FreenetURI furi;
				try {
					furi = new FreenetURI(ssk_mailsite);
				} catch (MalformedURLException mfue) {
					throw new OutboundContactFatalException("The Freemail address points to an invalid redirect, and is therefore useless.");
				}
				
				this.address.domain = Base32.encode(furi.getKeyBody().getBytes())+".freemail";
			}
			
			File obctdir = new File(outbounddir, this.address.getSubDomain().toLowerCase());
			
			if (!obctdir.exists() && !obctdir.mkdir()) {
				throw new IOException("Couldn't create outbound contact dir!");
			}
			
			this.contactfile = PropsFile.createPropsFile(new File(obctdir, PROPSFILE_NAME));
			this.ctoutbox = new File(obctdir, OUTBOX_DIR);
			if (!this.ctoutbox.exists() && !this.ctoutbox.mkdir()) {
				throw new IOException("Couldn't create contact outbox!");
			}
		}
	}
	
	public OutboundContact(FreemailAccount acc, File ctdir) throws IOException {
		this.account = acc;
		this.address = new EmailAddress();
		this.address.domain = ctdir.getName()+".freemail";
		
		this.contactfile = PropsFile.createPropsFile(new File(ctdir, PROPSFILE_NAME));
		
		this.ctoutbox = new File(ctdir, OUTBOX_DIR);
		if (!this.ctoutbox.exists()) {
			if (!this.ctoutbox.mkdir()) {
				throw new IOException("Couldn't create contact outbox dir!");
			}
		}
	}
	
	public void checkCTS() throws OutboundContactFatalException, ConnectionTerminatedException,
	                              InterruptedException {
		String status = this.contactfile.get("status");
		if (status == null) {
			this.init();
			status = this.contactfile.get("status");
			if (status == null) return;
		}
		
		if (status.equals("cts-received")) {
			return;
		} else if (status.equals("rts-sent")) {
			// poll for the CTS message
			
			String ctskey = this.contactfile.get("ackssk.pubkey");
			if (ctskey == null) {
				this.init();
			}
			ctskey += "cts";
			
			HighLevelFCPClient fcpcli = new HighLevelFCPClient();
			
			Logger.minor(this,"polling for CTS message: "+ctskey);
			try {
				File cts = fcpcli.fetch(ctskey);
				
				Logger.normal(this,"Sucessfully received CTS for "+this.address.getSubDomain());
				cts.delete();
				this.contactfile.put("status", "cts-received");
				// delete initial slot for forward secrecy
				this.contactfile.remove("initialslot");
			} catch (FCPFetchException fe) {
				Logger.minor(this,"CTS not received");
				// haven't got the CTS message. should we give up yet?
				String senttime = this.contactfile.get("rts-sent-at");
				
				if (senttime == null || Long.parseLong(senttime) + CTS_WAIT_TIME < System.currentTimeMillis()) {
					// yes, send another RTS
					this.init();
				}
			} catch (FCPException e) {
				Logger.error(this, "Unknown error while checking CTS: " + e);
				//TODO: Should we resend the RTS like above?
			}
		} else {
			this.init();
		}
	}
	
	private SSKKeyPair getCommKeyPair() throws ConnectionTerminatedException, InterruptedException {
		SSKKeyPair ssk = new SSKKeyPair();
		
		ssk.pubkey = this.contactfile.get("commssk.pubkey");
		ssk.privkey = this.contactfile.get("commssk.privkey");
		
		
		if (ssk.pubkey == null || ssk.privkey == null) {
			HighLevelFCPClient cli = new HighLevelFCPClient();
			ssk = cli.makeSSK();
			
			this.contactfile.put("commssk.privkey", ssk.privkey);
			this.contactfile.put("commssk.pubkey", ssk.pubkey);
			// we've just generated a new SSK, so the other party definitely doesn't know about it
			this.contactfile.put("status", "notsent");
		}
		
		return ssk;
	}
	
	private SSKKeyPair getAckKeyPair() throws ConnectionTerminatedException, InterruptedException {
		SSKKeyPair ssk = new SSKKeyPair();
		
		ssk.pubkey = this.contactfile.get("ackssk.pubkey");
		ssk.privkey = this.contactfile.get("ackssk.privkey");
		
		
		if (ssk.pubkey == null || ssk.privkey == null) {
			HighLevelFCPClient cli = new HighLevelFCPClient();
			ssk = cli.makeSSK();
			
			this.contactfile.put("ackssk.privkey", ssk.privkey);
			this.contactfile.put("ackssk.pubkey", ssk.pubkey);
		}
		
		return ssk;
	}
	
	private RSAKeyParameters getPubKey() throws OutboundContactFatalException, ConnectionTerminatedException,
	                                            InterruptedException {
		String mod_str = this.contactfile.get("asymkey.modulus");
		String exp_str = this.contactfile.get("asymkey.pubexponent");
		
		if (mod_str == null || exp_str == null) {
			// we don't have their mailsite - fetch it
			if (this.fetchMailSite()) {
				mod_str = this.contactfile.get("asymkey.modulus");
				exp_str = this.contactfile.get("asymkey.pubexponent");
				
				// must be present now, or exception would have been thrown
			} else {
				return null;
			}
		}
		
		return new RSAKeyParameters(false, new BigInteger(mod_str, 32), new BigInteger(exp_str, 32));
	}
	
	private String getRtsKsk() throws OutboundContactFatalException, ConnectionTerminatedException,
	                                  InterruptedException {
		String rtsksk = this.contactfile.get("rtsksk");
		
		if (rtsksk == null) {
			// get it from their mailsite
			if (!this.fetchMailSite()) return null;
			
			rtsksk = this.contactfile.get("rtsksk");
		}
		
		return rtsksk;
	}
	
	/**
	 * Get the first slot from which all messages that are still 'in transit' can be retrieved.
	 * That is to say, if we have message IDs 3,4 and 5 in transit, this would return the slot
	 * for message 3. If there are no messages in transit, returns the next slot on which a message will be inserted.
	 */
	private String getCurrentLowestSlot() {
		Set<QueuedMessage> queue = getSendQueue(null);
		int lowestUid = Integer.MAX_VALUE;
		String lowestSlot = null;

		for (QueuedMessage msg : queue) {
			if (msg.uid < lowestUid) {
				lowestUid = msg.uid;
				lowestSlot = msg.slot;
			}
		}
		if (lowestUid < Integer.MAX_VALUE) return lowestSlot;

		// No messages in the queue, so the current lowest slot is the
		// next slot we'll insert a message to.
		String retval = this.contactfile.get("nextslot");
		if (retval != null) {
			return retval;
		} else {
			return generateFirstSlot();
		}
	}
	
	private String generateFirstSlot() {
		Logger.minor(this, "Generating first slot for contact");
		SecureRandom rnd = new SecureRandom();
		SHA256Digest sha256 = new SHA256Digest();
		byte[] buf = new byte[sha256.getDigestSize()];
		
		rnd.nextBytes(buf);
		
		String firstSlot = Base32.encode(buf);
		
		this.contactfile.put("nextslot", Base32.encode(buf));
		
		return firstSlot;
	}
	
	private byte[] getAESParams() {
		String params = this.contactfile.get("aesparams");
		if (params != null) {
			return Base64.decode(params);
		}
		
		SecureRandom rnd = new SecureRandom();
		byte[] retval = new byte[AES_KEY_LENGTH + AES_BLOCK_LENGTH];
		rnd.nextBytes(retval);
		
		// save them for next time (if insertion fails) so we can
		// generate the same message, otherwise they'll collide
		// unnecessarily.
		this.contactfile.put("aesparams", new String(Base64.encode(retval)));
		
		return retval;
	}
	
	/**
	 * Set up an outbound contact. Fetch the mailsite, generate a new SSK keypair and post an RTS message to the appropriate KSK.
	 * Will block for mailsite retrieval and RTS insertion
	 *
	 * @return true for success
	 */
	private boolean init() throws OutboundContactFatalException, ConnectionTerminatedException,
	                              InterruptedException {
		Logger.normal(this, "Initialising Outbound Contact "+address.toString());
		
		// try to fetch get all necessary info. will fetch mailsite / generate new keys if necessary
		String initialslot = this.getCurrentLowestSlot();
		SSKKeyPair commssk = this.getCommKeyPair();
		if (commssk == null) return false;
		SSKKeyPair ackssk = this.getAckKeyPair();
		RSAKeyParameters their_pub_key = this.getPubKey();
		if (their_pub_key == null) return false;
		String rtsksk = this.getRtsKsk();
		if (rtsksk == null) return false;
		
		StringBuffer rtsmessage = new StringBuffer();
		
		// the public part of the SSK keypair we generated
		rtsmessage.append("commssk="+commssk.pubkey+"\r\n");
		
		rtsmessage.append("ackssk="+ackssk.privkey+"\r\n");
		
		rtsmessage.append("initialslot="+initialslot+"\r\n");
		
		rtsmessage.append("messagetype=rts\r\n");
		
		// must include who this RTS is to, otherwise we're vulnerable to surreptitious forwarding
		rtsmessage.append("to="+this.address.getSubDomain()+"\r\n");
		
		// get our mailsite URI
		String our_mailsite_uri = account.getProps().get("mailsite.pubkey");
		
		rtsmessage.append("mailsite="+our_mailsite_uri+"\r\n");
		
		rtsmessage.append("\r\n");
		//FreemailLogger.normal(this,rtsmessage.toString());
		
		// sign the message
		SHA256Digest sha256 = new SHA256Digest();
		sha256.update(rtsmessage.toString().getBytes(), 0, rtsmessage.toString().getBytes().length);
		byte[] hash = new byte[sha256.getDigestSize()];
		sha256.doFinal(hash, 0);
		
		RSAKeyParameters our_priv_key = AccountManager.getPrivateKey(account.getProps());
		
		AsymmetricBlockCipher sigcipher = new RSAEngine();
		sigcipher.init(true, our_priv_key);
		byte[] sig = null;
		try {
			sig = sigcipher.processBlock(hash, 0, hash.length);
		} catch (InvalidCipherTextException icte) {
			Logger.error(this, "Failed to RSA encrypt hash: "+icte.getMessage());
			icte.printStackTrace();
			return false;
		}
		
		ByteArrayOutputStream bos = new ByteArrayOutputStream();
		
		try {
			bos.write(rtsmessage.toString().getBytes());
			bos.write(sig);
		} catch(IOException ioe) {
			ioe.printStackTrace();
			return false;
		}
		
		// make up a symmetric key
		PaddedBufferedBlockCipher aescipher = new PaddedBufferedBlockCipher(new CBCBlockCipher(new AESEngine()), new PKCS7Padding());
		
		// quick paranoia check!
		if (aescipher.getBlockSize() != AES_BLOCK_LENGTH) {
			// bouncycastle must have changed their implementation, so 
			// we're in trouble
			Logger.normal(this,"Incompatible block size change detected in cryptography API! Are you using a newer version of the bouncycastle libraries? If so, we suggest you downgrade for now, or check for a newer version of Freemail.");
			return false;
		}
		
		byte[] aes_iv_and_key = this.getAESParams();
		
		// now encrypt that with our recipient's public key
		AsymmetricBlockCipher enccipher = new RSAEngine();
		enccipher.init(true, their_pub_key);
		byte[] encrypted_aes_params = null;
		try {
			encrypted_aes_params = enccipher.processBlock(aes_iv_and_key, 0, aes_iv_and_key.length);
		} catch (InvalidCipherTextException icte) {
			Logger.error(this, "Failed to perform asymmertic encryption on RTS symmetric key: "+icte.getMessage());
			icte.printStackTrace();
			return false;
		}
		
		// now encrypt the message with the symmetric key
		KeyParameter kp = new KeyParameter(aes_iv_and_key, aescipher.getBlockSize(), AES_KEY_LENGTH);
		ParametersWithIV kpiv = new ParametersWithIV(kp, aes_iv_and_key, 0, aescipher.getBlockSize());
		aescipher.init(true, kpiv);
		
		byte[] encmsg = new byte[aescipher.getOutputSize(bos.toByteArray().length)+encrypted_aes_params.length];
		System.arraycopy(encrypted_aes_params, 0, encmsg, 0, encrypted_aes_params.length);
		int offset = encrypted_aes_params.length;
		offset += aescipher.processBytes(bos.toByteArray(), 0, bos.toByteArray().length, encmsg, offset);
		
		try {
			aescipher.doFinal(encmsg, offset);
		} catch (InvalidCipherTextException icte) {
			Logger.error(this, "Failed to perform symmertic encryption on RTS data: "+icte.getMessage());
			icte.printStackTrace();
			return false;
		}
		
		// insert it!
		HighLevelFCPClient cli = new HighLevelFCPClient();
		if (cli.slotInsert(encmsg, "KSK@"+rtsksk+"-"+DateStringFactory.getKeyString(), 1, "") < 0) {
			// safe to copy the message into the contact outbox though
			return false;
		}
		
		// remember the fact that we have successfully inserted the rts
		this.contactfile.put("status", "rts-sent");
		// and remember when we sent it!
		this.contactfile.put("rts-sent-at", Long.toString(System.currentTimeMillis()));
		// and since that's been successfully inserted to that key, we can
		// throw away the symmetric key
		this.contactfile.remove("aesparams");
		
		Logger.normal(this, "Succesfully initialised Outbound Contact");
		
		return true;
	}
	
	// fetch the redirect (assumes that this is a KSK address)
	private String fetchKSKRedirect(String key) throws OutboundContactFatalException, ConnectionTerminatedException,
	                                                   InterruptedException {
		HighLevelFCPClient cli = new HighLevelFCPClient();
		
		Logger.normal(this,"Attempting to fetch mailsite redirect "+key);
		File result;
		try {
			result = cli.fetch(key);
		} catch (FCPFetchException fe) {
			Logger.normal(this,"Failed to retrieve mailsite redirect "+key+" ("+fe.getMessage()+")");
			return null;
		} catch (FCPException e) {
			Logger.error(this, "Unknown error while fetching mailsite redirect: " + e);
			return null;
		}
		
		if (result.length() > 512) {
			Logger.normal(this,"Fatal: mailsite redirect too long. Ignoring.");
			result.delete();
			throw new OutboundContactFatalException("Mailsite redirect too long.");
		}
		
		BufferedReader br = null;
		try {
			br = new BufferedReader(new FileReader(result));
		} catch (FileNotFoundException fnfe) {
			// impossible
		}
		
		String addr;
		try {
			addr = br.readLine();
			br.close();
		} catch (IOException ioe) {
			Logger.normal(this,"Warning: IO exception whilst reading mailsite redirect file: "+ioe.getMessage());
			return null;
		}
		result.delete();
		Logger.normal(this,"Mailsite redirect fetched successfully");
		return addr;
	}
	
	private boolean fetchMailSite() throws OutboundContactFatalException, ConnectionTerminatedException,
	                                       InterruptedException {
		String lastFetchedStr = this.contactfile.get("lastfetched");
		long lastFetched = 0;
		if (lastFetchedStr != null) {
			lastFetched = Long.parseLong(lastFetchedStr);
		}
		if (lastFetched > System.currentTimeMillis()) {
			Logger.error(this, "Mailsite was apparently last fetched in the future! System time gone backwards? Refetching.");
			lastFetched = 0;
		}
		if (lastFetched > System.currentTimeMillis() - MAILSITE_CACHE_TIME) {
			return true;
		}
		
		HighLevelFCPClient cli = new HighLevelFCPClient();
		
		Logger.normal(this,"Attempting to fetch "+this.address.getMailpageKey());
		File mailsite_file;
		try {
			mailsite_file = cli.fetch(this.address.getMailpageKey());
		} catch (FCPFetchException fe) {
			Logger.normal(this,"Failed to retrieve mailsite "+this.address.getMailpageKey());
			return false;
		} catch (FCPException e) {
			Logger.error(this, "Unknown error while fetching mailsite: " + e);
			return false;
		}
		
		Logger.normal(this,"got mailsite");
		
		PropsFile mailsite = PropsFile.createPropsFile(mailsite_file);
		
		String rtsksk = mailsite.get("rtsksk");
		String keymod_str = mailsite.get("asymkey.modulus");
		String keyexp_str = mailsite.get("asymkey.pubexponent");
		
		mailsite_file.delete();
		
		if (rtsksk == null || keymod_str == null || keyexp_str == null) {
			// Not actually fatal - the other party could publish a new, valid mailsite
			Logger.normal(this,"Mailsite for "+this.address+" does not contain all necessary information!");
			return false;
		}
		
		// add this to a new outbound contact file
		this.contactfile.put("rtsksk", rtsksk);
		this.contactfile.put("asymkey.modulus", keymod_str);
		this.contactfile.put("asymkey.pubexponent", keyexp_str);
		this.contactfile.put("lastfetched", Long.toString(System.currentTimeMillis()));
		
		return true;
	}
	
	private String popNextSlot() {
		String slot = this.contactfile.get("nextslot");
		if (slot == null) {
			return generateFirstSlot();
		}
		SHA256Digest sha256 = new SHA256Digest();
		sha256.update(Base32.decode(slot), 0, Base32.decode(slot).length);
		byte[] nextslot = new byte[sha256.getDigestSize()];
		sha256.doFinal(nextslot, 0);
		this.contactfile.put("nextslot", Base32.encode(nextslot));
		
		return slot;
	}
	
	private int popNextUid() {
		String nextuid_s = this.contactfile.get("nextuid");
		
		int nextuid;
		if (nextuid_s == null)
			nextuid = 1;
		else
			nextuid = Integer.parseInt(nextuid_s);
		
		this.contactfile.put("nextuid", Integer.toString(nextuid + 1));
		return nextuid;
	}
	
	public boolean sendMessage(File body) {
		int uid = this.popNextUid();
		
		// create a new file that contains the complete Freemail
		// message, with Freemail headers
		QueuedMessage qm = new QueuedMessage(uid);
		
		File msg;
		PrintWriter pw;
		try {
			msg = File.createTempFile("ogm", "msg", Freemail.getTempDir());
			
			pw = new PrintWriter(new FileOutputStream(msg));
		} catch (IOException ioe) {
			Logger.normal(this,"IO Error encountered whilst trying to send message: "+ioe.getMessage()+" Will try again soon");
			return false;
		}
		
		try {
			pw.print("id="+uid+"\r\n\r\n");
			
			BufferedReader br = new BufferedReader(new FileReader(body));
			MailHeaderFilter filter = new MailHeaderFilter(br);
			
			String chunk;
			while ( (chunk = filter.readHeader()) != null ) {
				pw.print(chunk+"\r\n");
			}
			pw.print("\r\n");
			
			// Headers are done, copy the rest
			while ( (chunk = br.readLine()) != null ) {
				pw.print(chunk+"\r\n");
			}
			
			pw.close();
			br.close();
		} catch (IOException ioe) {
			Logger.normal(this,"IO Error encountered whilst trying to send message: "+ioe.getMessage()+" Will try again soon");
			qm.delete();
			msg.delete();
			return false;
		}
		
		String slot = this.popNextSlot();
		
		qm.slot = slot;
		
		if (qm.setMessageFile(msg) && qm.saveProps()) {
			return true;
		}
		return false;
	}
	
<<<<<<< HEAD
	public void doComm() throws InterruptedException {
=======
	public void doComm(long timeout) {
>>>>>>> 766eb4c6
		try {
			this.sendQueued(timeout / 2);
			this.pollAcks(timeout / 2);
			this.checkCTS();
		} catch (OutboundContactFatalException fe) {
			Logger.error(this, "Fatal exception on outbound contact: "+fe.getMessage()+". This contact in invalid.");
			// TODO: probably bounce all the messages and delete the contact.
		} catch (ConnectionTerminatedException cte) {
			// just exit
		}
	}
	
<<<<<<< HEAD
	private void sendQueued() throws ConnectionTerminatedException, OutboundContactFatalException,
	                                 InterruptedException {
=======
	private void sendQueued(long timeout) throws ConnectionTerminatedException, OutboundContactFatalException {
>>>>>>> 766eb4c6
		boolean ready;
		String ctstatus = this.contactfile.get("status");
		if (ctstatus == null) ctstatus = "notsent";
		if (ctstatus.equals("rts-sent") || ctstatus.equals("cts-received")) {
			ready = true;
		} else {
			ready = this.init();
		}
		
		HighLevelFCPClient fcpcli = null;
		
		/* We sort the messages by uid since this is the order the other side will
		 * attempt to fetch the messages. Using the same order improves performance
		 * when sending a lot of messages. */
		Set<QueuedMessage> msgs = this.getSendQueue(new MessageUidComparator());
		
<<<<<<< HEAD
		for (QueuedMessage msg : msgs) {
			if (msg.last_send_time > 0) continue;
=======
		long start = System.nanoTime();
		int i;
		for (i = 0; i < msgs.length; i++) {
			if (msgs[i] == null) continue;
			if (msgs[i].last_send_time > 0) continue;
>>>>>>> 766eb4c6
			
			if (!ready) {
				if (msg.added_time + FAIL_DELAY < System.currentTimeMillis()) {
					if (Postman.bounceMessage(msg.getMessageFile(), account.getMessageBank(),
							"Freemail has been trying to establish a communication channel with this party for too long "
							+"without success. Check that the Freemail address is valid, and that the recipient still runs "
							+"Freemail on at least a semi-regular basis.", true)) {
						msg.delete();
					}
				}
				continue;
			}
			
			if (fcpcli == null) fcpcli = new HighLevelFCPClient();
			
			String key = this.contactfile.get("commssk.privkey");
			
			if (key == null) {
				Logger.normal(this,"Contact file does not contain private communication key! It appears that your Freemail directory is corrupt!");
				continue;
			}
			
			if(msg.slot==null) {
				Logger.normal(this,"Index file does not contain slot name for this message, the mail cannot be sent this way.");
				Logger.debug(this,"Filename is "+contactfile.toString());
				continue;
			}
			
			key += msg.slot;
			
			FileInputStream fis;
			try {
				fis = new FileInputStream(msg.file);
			} catch (FileNotFoundException fnfe) {
				continue;
			}
			
			Logger.normal(this,"Inserting message to "+key);
			FCPPutFailedException err;
			try {
				err = fcpcli.put(fis, key);
			} catch (FCPBadFileException bfe) {
				Logger.normal(this,"Failed sending message. Will try again soon.");
				continue;
			} catch (FCPException e) {
				Logger.error(this, "Unknown error while sending message: " + e);
				continue;
			}
			if (err == null) {
				Logger.normal(this,"Successfully inserted "+key);
				if (msg.first_send_time < 0)
					msg.first_send_time = System.currentTimeMillis();
				msg.last_send_time = System.currentTimeMillis();
				msg.saveProps();
			} else if (err.errorcode == FCPPutFailedException.COLLISION) {
				msg.slot = popNextSlot();
				Logger.error(this, "Insert collided! Assigned new slot: "+msg.slot);
				msg.saveProps();
			} else if (msg.added_time + FAIL_DELAY < System.currentTimeMillis()) {
				Logger.normal(this,"Giving up on a message - been trying to send for too long. Bouncing.");
				if (Postman.bounceMessage(msg.getMessageFile(), account.getMessageBank(),
						"Freemail has been trying to deliver this message for too long without success. "
						+"This is likley to be due to a poor connection to Freenet. Check your Freenet node.", true)) {
					msg.delete();
				}
			} else {
				Logger.normal(this,"Failed to insert "+key+" (error code "+err.errorcode+") will try again soon.");
				if(err.errorcode==FCPPutFailedException.COLLISION) {
					Logger.error(this,"Failed to insert "+key+" will try again soon. (Collision, this shouldn't happen)");
				} else {
					Logger.normal(this,"Failed to insert "+key+" will try again soon. Error: "+err.errorcode);
				}
			}

			if (System.nanoTime() > (start + (timeout * 1000 * 1000))) {
				Logger.debug(this, "Stopping message sending due to timeout");
				break;
			}
		}
	}
	
<<<<<<< HEAD
	private void pollAcks() throws ConnectionTerminatedException, OutboundContactFatalException,
	                               InterruptedException {
=======
	private void pollAcks(long timeout) throws ConnectionTerminatedException, OutboundContactFatalException {
>>>>>>> 766eb4c6
		HighLevelFCPClient fcpcli = null;
		Set<QueuedMessage> msgs = this.getSendQueue(null);
		
<<<<<<< HEAD
		for (QueuedMessage msg : msgs) {
			if (msg.first_send_time < 0) continue;
=======
		Logger.debug(this, "Starting from ack index " + nextAckIndex);
		long start = System.nanoTime();
		int i;
		for (i = nextAckIndex; i < msgs.length; i++) {
			if (msgs[i] == null) continue;
			if (msgs[i].first_send_time < 0) continue;
>>>>>>> 766eb4c6
			
			if (fcpcli == null) fcpcli = new HighLevelFCPClient();
			
			String key = this.contactfile.get("ackssk.pubkey");
			if (key == null) {
				Logger.normal(this,"Contact file does not contain public ack key! It appears that your Freemail directory is corrupt!");
				continue;
			}
			
			key += "ack-"+msg.uid;
			
			Logger.minor(this,"Looking for message ack on "+key);
			
			try {
				File ack = fcpcli.fetch(key);
				Logger.normal(this,"Ack received for message "+msg.uid+" on contact "+this.address.domain+". Now that's a job well done.");
				ack.delete();
				msg.delete();
				// treat the ACK as a CTS too
				this.contactfile.put("status", "cts-received");
				// delete initial slot for forward secrecy
				this.contactfile.remove("initialslot");
			} catch (FCPFetchException fe) {
				Logger.minor(this,"Failed to receive ack on "+key+" ("+fe.getMessage()+")");
				if (!fe.isNetworkError()) {
					if (System.currentTimeMillis() > msg.first_send_time + FAIL_DELAY) {
						// give up and bounce the message
						File m = msg.getMessageFile();
						
						Postman.bounceMessage(m, account.getMessageBank(),
								"Freemail has been trying for too long to deliver this message, and has received no acknowledgement. "
								+"It is possible that the recipient has not run Freemail since you sent the message. "
								+"If you believe this is likely, try resending the message.", true);
						Logger.normal(this,"Giving up on message - been trying for too long.");
						msg.delete();
					} else if (System.currentTimeMillis() > msg.last_send_time + RTS_RETRANSMIT_DELAY) {
						Logger.normal(this, "Resending RTS for contact");
						init();

						// bit of a fudge - this won't actually be the last send time, since we won't
						// re-send messages at all now, it will be the last time the RTS was sent.
						// Hack: We update the time for all the messages that have been sent since
						// we only want to resend the RTS once, not once per message
						for(QueuedMessage message : msgs) {
							message.last_send_time = System.currentTimeMillis();
							message.saveProps();
						}
					}
				}
			} catch (FCPException e) {
				Logger.error(this, "Unknown error while fetching ack on key " + key + ": " + e);
				//Don't check the timeout here so we get at least one proper fetch attempt if this
				//is a temporary problem
			}

			if(System.nanoTime() > start + (timeout * 1000 * 1000)) {
				Logger.debug(this, "Stopping ack fetching due to timeout");
				break;
			}
		}

		nextAckIndex = i;
		if(nextAckIndex >= msgs.length) {
			nextAckIndex = 0;
		}
	}
	
	/**
	 * Returns the send queue for this contact.
	 * @param comparator the Comparator used to sort the queue. If null, the queue will be unsorted.
	 * @return the send queue for this contact
	 */
	private Set<QueuedMessage> getSendQueue(Comparator<? super QueuedMessage> comparator) {
		File[] files = ctoutbox.listFiles();
		Set<QueuedMessage> msgs;
		if(comparator == null) {
			msgs = new HashSet<QueuedMessage>();
		} else {
			msgs = new TreeSet<QueuedMessage>(comparator);
		}
		
		int i;
		for (i = 0; i < files.length; i++) {
			if (files[i].getName().equals(QueuedMessage.INDEX_FILE)) continue;
				
			int uid;
			try {
				uid = Integer.parseInt(files[i].getName());
			} catch (NumberFormatException nfe) {
				// how did that get there? just delete it
				Logger.normal(this,"Found spurious file in send queue: '"+files[i].getName()+"' - deleting.");
				files[i].delete();
				continue;
			}
			
			msgs.add(new QueuedMessage(uid));
		}
		
		return msgs;
	}
	
	private class QueuedMessage {
		static final String INDEX_FILE = "_index";
	
		PropsFile index;
		
		final int uid;
		String slot;
		long added_time;
		long first_send_time;
		long last_send_time;
		private final File file;
		
		public QueuedMessage(int uid) {
			this.uid = uid;
			this.file = new File(ctoutbox, Integer.toString(uid));
			
			this.index = PropsFile.createPropsFile(new File(ctoutbox, INDEX_FILE));
			
			this.slot = this.index.get(uid+".slot");
			String s_first = this.index.get(uid+".first_send_time");
			if (s_first == null)
				this.first_send_time = -1;
			else
				this.first_send_time = Long.parseLong(s_first);
			
			String s_last = this.index.get(uid+".last_send_time");
			if (s_last == null)
				this.last_send_time = -1;
			else
				this.last_send_time = Long.parseLong(s_last);
			
			String s_added = this.index.get(uid+".added_time");
			if (s_added == null)
				this.added_time = System.currentTimeMillis();
			else
				this.added_time = Long.parseLong(s_added);
		}
		
		public FileInputStream getInputStream() throws FileNotFoundException {
			return new FileInputStream(this.file);
		}
		
		public File getMessageFile() {
			return this.file;
		}
		
		public boolean setMessageFile(File newfile) {
			return newfile.renameTo(this.file);
		}
	
		public boolean saveProps() {
			boolean suc = true;
			suc &= this.index.put(uid+".slot", this.slot);
			suc &= this.index.put(uid+".first_send_time", this.first_send_time);
			suc &= this.index.put(uid+".last_send_time", this.last_send_time);
			suc &= this.index.put(uid+".added_time", this.added_time);
			
			return suc;
		}
		
		public boolean delete() {
			this.index.remove(this.uid+".slot");
			this.index.remove(this.uid+".first_send_time");
			this.index.remove(this.uid+".last_send_time");
			
			return this.file.delete();
		}
	}

	private class MessageUidComparator implements Comparator<QueuedMessage> {
		@Override
		public int compare(QueuedMessage msg1, QueuedMessage msg2) {
			return msg1.uid - msg2.uid;
		}
	}
}<|MERGE_RESOLUTION|>--- conflicted
+++ resolved
@@ -669,11 +669,7 @@
 		return false;
 	}
 	
-<<<<<<< HEAD
-	public void doComm() throws InterruptedException {
-=======
-	public void doComm(long timeout) {
->>>>>>> 766eb4c6
+	public void doComm(long timeout) throws InterruptedException {
 		try {
 			this.sendQueued(timeout / 2);
 			this.pollAcks(timeout / 2);
@@ -686,12 +682,8 @@
 		}
 	}
 	
-<<<<<<< HEAD
-	private void sendQueued() throws ConnectionTerminatedException, OutboundContactFatalException,
-	                                 InterruptedException {
-=======
-	private void sendQueued(long timeout) throws ConnectionTerminatedException, OutboundContactFatalException {
->>>>>>> 766eb4c6
+	private void sendQueued(long timeout) throws ConnectionTerminatedException, OutboundContactFatalException,
+	                                             InterruptedException {
 		boolean ready;
 		String ctstatus = this.contactfile.get("status");
 		if (ctstatus == null) ctstatus = "notsent";
@@ -708,16 +700,9 @@
 		 * when sending a lot of messages. */
 		Set<QueuedMessage> msgs = this.getSendQueue(new MessageUidComparator());
 		
-<<<<<<< HEAD
+		long start = System.nanoTime();
 		for (QueuedMessage msg : msgs) {
 			if (msg.last_send_time > 0) continue;
-=======
-		long start = System.nanoTime();
-		int i;
-		for (i = 0; i < msgs.length; i++) {
-			if (msgs[i] == null) continue;
-			if (msgs[i].last_send_time > 0) continue;
->>>>>>> 766eb4c6
 			
 			if (!ready) {
 				if (msg.added_time + FAIL_DELAY < System.currentTimeMillis()) {
@@ -799,26 +784,17 @@
 		}
 	}
 	
-<<<<<<< HEAD
-	private void pollAcks() throws ConnectionTerminatedException, OutboundContactFatalException,
-	                               InterruptedException {
-=======
-	private void pollAcks(long timeout) throws ConnectionTerminatedException, OutboundContactFatalException {
->>>>>>> 766eb4c6
+	private void pollAcks(long timeout) throws ConnectionTerminatedException, OutboundContactFatalException,
+	                                           InterruptedException {
 		HighLevelFCPClient fcpcli = null;
 		Set<QueuedMessage> msgs = this.getSendQueue(null);
 		
-<<<<<<< HEAD
-		for (QueuedMessage msg : msgs) {
-			if (msg.first_send_time < 0) continue;
-=======
 		Logger.debug(this, "Starting from ack index " + nextAckIndex);
 		long start = System.nanoTime();
-		int i;
-		for (i = nextAckIndex; i < msgs.length; i++) {
-			if (msgs[i] == null) continue;
-			if (msgs[i].first_send_time < 0) continue;
->>>>>>> 766eb4c6
+		int ackIndex = 0;
+		for (QueuedMessage msg : msgs) {
+			if (ackIndex++ < nextAckIndex) continue;
+			if (msg.first_send_time < 0) continue;
 			
 			if (fcpcli == null) fcpcli = new HighLevelFCPClient();
 			
@@ -880,8 +856,8 @@
 			}
 		}
 
-		nextAckIndex = i;
-		if(nextAckIndex >= msgs.length) {
+		nextAckIndex = ackIndex;
+		if(nextAckIndex >= msgs.size()) {
 			nextAckIndex = 0;
 		}
 	}
