/*
 * HighLevelFCPClient.java
 * This file is part of Freemail
 * Copyright (C) 2006,2007,2008 Dave Baker
 * Copyright (C) 2007 Alexander Lehmann
 *
 * This program is free software; you can redistribute it and/or modify
 * it under the terms of the GNU General Public License as published by
 * the Free Software Foundation; either version 2 of the License, or
 * (at your option) any later version.
 *
 * This program is distributed in the hope that it will be useful,
 * but WITHOUT ANY WARRANTY; without even the implied warranty of
 * MERCHANTABILITY or FITNESS FOR A PARTICULAR PURPOSE.  See the
 * GNU General Public License for more details.
 *
 * You should have received a copy of the GNU General Public License along
 * with this program; if not, write to the Free Software Foundation, Inc.,
 * 51 Franklin Street, Fifth Floor, Boston, MA 02110-1301 USA.
 */

package freemail.fcp;

import java.io.File;
import java.io.InputStream;
import java.io.FileInputStream;
import java.io.ByteArrayInputStream;
import java.io.FileNotFoundException;

import freemail.Freemail;
import freemail.utils.Logger;

public class HighLevelFCPClient implements FCPClient {
	private static final int FCP_TOO_MANY_PATH_COMPONENTS = 11;
	private static final int FCP_PERMANANT_REDIRECT = 27;
	// wait 10 minutes before giving up on inserts
	private static final int PUT_TIMEOUT = 10 * 60 * 1000;

	private FCPConnection conn;

	private FCPMessage donemsg;
	private final Object donemsgLock = new Object();
	
	public HighLevelFCPClient() {
		this.conn = Freemail.getFCPConnection();
	}
	
	// It's up to the client to delete this File once they're
	// done with it
	public synchronized File fetch(String key) throws ConnectionTerminatedException, FCPFetchException, FCPException {
		FCPMessage msg = this.conn.getMessage("ClientGet");
		msg.headers.put("URI", key);
		msg.headers.put("ReturnType", "direct");
		msg.headers.put("Persistence", "connection");

		FCPMessage reply;
		synchronized(donemsgLock) {
			assert (this.donemsg == null);
			this.donemsg = null;

			while (true) {
				try {
<<<<<<< HEAD
					this.conn.doRequest(this, msg);
					break;
				} catch (NoNodeConnectionException nnce) {
					try {
						Logger.error(this,"No Freenet node available - waiting: "+nnce.getMessage());
						Thread.sleep(10000);
					} catch (InterruptedException ie) {
					}
				} catch (FCPBadFileException bfe) {
					// won't be thrown since this is a get,
					// but keep the compiler happy
=======
					Logger.error(this,"Warning - no connection to node. Waiting...");
					Thread.sleep(10000);
				} catch (InterruptedException ie) {
>>>>>>> 641d1d53
				}
			}

			while (this.donemsg == null) {
				try {
					donemsgLock.wait();
				} catch (InterruptedException ie) {
				}
			}
			reply = this.donemsg;
			this.donemsg = null;
		}
		
		if (reply.getType().equalsIgnoreCase("AllData")) {
			return reply.getData();
		} else if (reply.getType().equalsIgnoreCase("GetFailed")) {
			String s_code = (String)reply.headers.get("Code");
			if (s_code == null) return null;
			int code = Integer.parseInt(s_code);
			if (code == FCP_PERMANANT_REDIRECT || code == FCP_TOO_MANY_PATH_COMPONENTS) {
				String newuri = (String) reply.headers.get("RedirectURI");
				if (newuri == null) return null;
				return this.fetch(newuri);
			}
			throw new FCPFetchException(reply);
		} else {
			throw FCPException.create(reply);
		}
	}
	
	public synchronized SSKKeyPair makeSSK() throws ConnectionTerminatedException {
		FCPMessage msg = this.conn.getMessage("GenerateSSK");

		FCPMessage reply;
		synchronized(donemsgLock) {
			assert (this.donemsg == null);
			this.donemsg = null;

			while (true) {
				try {
					this.conn.doRequest(this, msg);
					break;
				} catch (NoNodeConnectionException nnce) {
					try {
						Logger.error(this,"Warning - no connection to node. Waiting...");
						Thread.sleep(5000);
					} catch (InterruptedException ie) {
					}
				} catch (FCPBadFileException bfe) {
					// won't be thrown since no data
				}
			}

			while (this.donemsg == null) {
				try {
					donemsgLock.wait();
				} catch (InterruptedException ie) {
				}
			}

			reply = this.donemsg;
			this.donemsg = null;
		}
		
		if (reply.getType().equalsIgnoreCase("SSKKeypair")) {
			SSKKeyPair retval = new SSKKeyPair();
			
			retval.privkey = (String)reply.headers.get("InsertURI");
			retval.pubkey = (String)reply.headers.get("RequestURI");
			return retval;
		} else {
			return null;
		}
	}
	
	public synchronized FCPPutFailedException put(InputStream data, String key) throws FCPBadFileException,
	                                                                                   ConnectionTerminatedException,
	                                                                                   FCPException {
		FCPMessage msg = this.conn.getMessage("ClientPut");
		msg.headers.put("URI", key);
		msg.headers.put("Persistence", "connection");
		msg.setData(data);
		
<<<<<<< HEAD
		FCPMessage reply;
		synchronized(donemsgLock) {
			assert (this.donemsg == null);
			this.donemsg = null;

			long startedAt = 0;
			while (true) {
=======
		long startedAt = 0;
		while (true) {
			try {
				this.conn.doRequest(this, msg);
				startedAt = System.currentTimeMillis();
				break;
			} catch (NoNodeConnectionException nnce) {
				Logger.error(this,"Warning - no connection to node. Waiting...");
>>>>>>> 641d1d53
				try {
					this.conn.doRequest(this, msg);
					startedAt = System.currentTimeMillis();
					break;
				} catch (NoNodeConnectionException nnce) {
					try {
						Thread.sleep(5000);
					} catch (InterruptedException ie) {
					}
				}
			}

			while (this.donemsg == null) {
				if (System.currentTimeMillis() > startedAt + PUT_TIMEOUT) {
					Logger.error(this, "Put timed out after "+PUT_TIMEOUT+"ms. That's not good!");
					// 'cancel' the request, otherwise we'll leak memory
					this.conn.cancelRequest(msg);

					return new FCPPutFailedException(FCPPutFailedException.TIMEOUT, false);
				}
				try {
					donemsgLock.wait(30000);
				} catch (InterruptedException ie) {
				}
			}

			reply = this.donemsg;
			this.donemsg = null;
		}
		
		if (reply.getType().equalsIgnoreCase("PutSuccessful")) {
			return null;
		} else if(reply.getType().equalsIgnoreCase("PutFailed")) {
			return new FCPPutFailedException(reply);
		} else {
			throw FCPException.create(reply);
		}
	}
	
	public int SlotInsert(File data, String basekey, int minslot, String suffix) throws ConnectionTerminatedException {
		int slot = minslot;
		boolean carryon = true;
		FileInputStream fis;
		while (carryon) {
			Logger.normal(this,"trying slotinsert to "+basekey+"-"+slot+suffix);
			
			try {
				fis = new FileInputStream(data);
			} catch (FileNotFoundException fnfe) {
				return -1;
			}
			
			FCPPutFailedException emsg;
			try {
				emsg = this.put(fis, basekey+"-"+slot+suffix);
			} catch (FCPBadFileException bfe) {
				return -1;
			} catch (FCPException e) {
				Logger.error(this, "Unknown error while doing slotinsert: " + e);
				return -1;
			}
			if (emsg == null) {
				Logger.normal(this,"insert of "+basekey+"-"+slot+suffix+" successful");
				return slot;
			} else if (emsg.errorcode == FCPPutFailedException.COLLISION) {
				slot++;
				Logger.normal(this,"collision");
			} else {
				Logger.error(this,"Slot insert failed, error code is "+emsg.errorcode);
				// try again later
				return -1;
			}
		}
		return -1;
	}
	
	public int slotInsert(byte[] data, String basekey, int minslot, String suffix) throws ConnectionTerminatedException {
		int slot = minslot;
		boolean carryon = true;
		ByteArrayInputStream bis;
		while (carryon) {
			Logger.normal(this,"trying slotinsert to "+basekey+"-"+slot+suffix);
			
			bis = new ByteArrayInputStream(data);
			
			FCPPutFailedException emsg;
			try {
				emsg = this.put(bis, basekey+"-"+slot+suffix);
			} catch (FCPBadFileException bfe) {
				return -1;
			} catch (FCPException e) {
				Logger.error(this, "Unknown error while doing slotinsert: " + e);
				return -1;
			}
			if (emsg == null) {
				Logger.normal(this,"insert of "+basekey+"-"+slot+suffix+" successful");
				return slot;
			} else if (emsg.errorcode == FCPPutFailedException.COLLISION) {
				slot++;
				Logger.normal(this,"collision");
			} else {
				Logger.error(this,"Slot insert failed, error code is "+emsg.errorcode);
				// try again later
				return -1;
			}
		}
		return -1;
	}
	
	public void requestStatus(FCPMessage msg) {
		
	}
	
	public void requestFinished(FCPMessage msg) {
		synchronized (donemsgLock) {
			assert (donemsg == null);
			this.donemsg = msg;
			donemsgLock.notifyAll();
		}
	}
}<|MERGE_RESOLUTION|>--- conflicted
+++ resolved
@@ -60,23 +60,17 @@
 
 			while (true) {
 				try {
-<<<<<<< HEAD
 					this.conn.doRequest(this, msg);
 					break;
 				} catch (NoNodeConnectionException nnce) {
 					try {
-						Logger.error(this,"No Freenet node available - waiting: "+nnce.getMessage());
+						Logger.error(this,"Warning - no connection to node. Waiting...");
 						Thread.sleep(10000);
 					} catch (InterruptedException ie) {
 					}
 				} catch (FCPBadFileException bfe) {
 					// won't be thrown since this is a get,
 					// but keep the compiler happy
-=======
-					Logger.error(this,"Warning - no connection to node. Waiting...");
-					Thread.sleep(10000);
-				} catch (InterruptedException ie) {
->>>>>>> 641d1d53
 				}
 			}
 
@@ -160,7 +154,6 @@
 		msg.headers.put("Persistence", "connection");
 		msg.setData(data);
 		
-<<<<<<< HEAD
 		FCPMessage reply;
 		synchronized(donemsgLock) {
 			assert (this.donemsg == null);
@@ -168,22 +161,13 @@
 
 			long startedAt = 0;
 			while (true) {
-=======
-		long startedAt = 0;
-		while (true) {
-			try {
-				this.conn.doRequest(this, msg);
-				startedAt = System.currentTimeMillis();
-				break;
-			} catch (NoNodeConnectionException nnce) {
-				Logger.error(this,"Warning - no connection to node. Waiting...");
->>>>>>> 641d1d53
 				try {
 					this.conn.doRequest(this, msg);
 					startedAt = System.currentTimeMillis();
 					break;
 				} catch (NoNodeConnectionException nnce) {
 					try {
+						Logger.error(this,"Warning - no connection to node. Waiting...");
 						Thread.sleep(5000);
 					} catch (InterruptedException ie) {
 					}
