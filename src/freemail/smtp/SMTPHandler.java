--- conflicted
+++ resolved
@@ -306,24 +306,10 @@
 				return;
 			}
 			
-<<<<<<< HEAD
-			for(Identity identity : to) {
-				Channel channel = account.getChannel(identity.getIdentityID());
-				FileInputStream message = new FileInputStream(tempfile);
-				channel.sendMessage(message);
-
-				try {
-					message.close();
-				} catch(IOException e) {
-					Logger.error(this, "Couldn't close the message stream");
-				}
-			}
-=======
 			MessageHandler messageSender = account.getMessageHandler();
 			Bucket data = new FileBucket(tempfile, false, false, false, false, true);
 			messageSender.sendMessage(to, data);
 			data.free();
->>>>>>> 6346e3aa
 			
 			tempfile.delete();
 			
