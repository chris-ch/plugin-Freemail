--- conflicted
+++ resolved
@@ -107,6 +107,7 @@
 		private static final String CHANNEL = "channel";
 		private static final String INITIATOR_SLOT = "initiatorSlot";
 		private static final String RESPONDER_SLOT = "responderSlot";
+		private static final String TIMEOUT = "timeout";
 	}
 
 	private final File channelDir;
@@ -307,13 +308,8 @@
 	}
 
 	/**
-<<<<<<< HEAD
-	 * Places the data read from {@code message} on the send queue. It is the responsibility of the
-	 * caller to close {@code message}.
-=======
 	 * Sends the message that is read from {@code message}, returning {@code true} if the message
-	 * was inserted.
->>>>>>> 6346e3aa
+	 * was inserted. The caller is responsible for freeing {@code message}.
 	 * @param message the data to be sent
 	 * @param messageId the message id that has been assigned to this message
 	 * @return {@code true} if the message was sent, {@code false} otherwise
@@ -390,25 +386,6 @@
 		baseKey += sendCode + "-";
 
 		try {
-<<<<<<< HEAD
-			if(!queuedMessage.file.createNewFile()) {
-				Logger.error(this, "Couldn't create message file: " + queuedMessage.file);
-				return false;
-			}
-		} catch(IOException e) {
-			Logger.error(this, "Caugth IOException when creating " + queuedMessage.file);
-			return false;
-		}
-
-		OutputStream os = null;
-		PrintWriter pw = null;
-		try {
-			queuedMessage = new QueuedMessage(messageId);
-			queuedMessage.addedTime = System.currentTimeMillis();
-			queuedMessage.firstSendTime = -1;
-			queuedMessage.lastSendTime = -1;
-			queuedMessage.waitForAck = waitForAck;
-=======
 			while(true) {
 				InputStream messageStream = null;
 				try {
@@ -416,22 +393,16 @@
 					//FIXME: This locking must be broken up, since it blocks *everything*
 					synchronized(channelProps) {
 						String slot = channelProps.get(PropsKeys.SEND_SLOT);
->>>>>>> 6346e3aa
 
 						Logger.debug(this, "Inserting data to " + baseKey + slot);
 						FCPInsertErrorMessage fcpMessage = fcpClient.put(messageStream, baseKey + slot);
 
-<<<<<<< HEAD
-			os = new FileOutputStream(queuedMessage.file);
-			pw = new PrintWriter(new OutputStreamWriter(os, "UTF-8"));
-=======
 						if(fcpMessage == null) {
 							Logger.debug(this, "Insert successful");
 							slot = calculateNextSlot(slot);
 							synchronized(channelProps) {
 								channelProps.put(PropsKeys.SEND_SLOT, slot);
 							}
->>>>>>> 6346e3aa
 
 							return true;
 						}
@@ -447,20 +418,12 @@
 							continue;
 						}
 
-<<<<<<< HEAD
-				os.write(buffer, 0, count);
-			}
-		} catch(IOException e) {
-			if(!queuedMessage.delete()) {
-				Logger.error(this, "Couldn't delete the new message");
-=======
 						Logger.debug(this, "Insert failed, error code " + fcpMessage.errorcode);
 						return false;
 					}
 				} finally {
 					Closer.close(messageStream);
 				}
->>>>>>> 6346e3aa
 			}
 		} catch(FCPBadFileException e) {
 			Logger.debug(this, "Caugth " + e);
@@ -468,18 +431,6 @@
 		} catch(ConnectionTerminatedException e) {
 			Logger.debug(this, "Caugth " + e);
 			return false;
-		} finally {
-			if(pw != null) {
-				pw.close();
-			}
-
-			if(os != null) {
-				try {
-					os.close();
-				} catch(IOException e) {
-					Logger.error(this, "Caugth IOException while closing stream");
-				}
-			}
 		}
 	}
 
@@ -982,20 +933,12 @@
 			assert (timeout > System.currentTimeMillis());
 
 			StringBuffer rtsMessage = new StringBuffer();
-<<<<<<< HEAD
 			rtsMessage.append(RTSKeys.MAILSITE + "=" + senderMailsiteKey + "\r\n");
 			rtsMessage.append(RTSKeys.TO + "=" + recipientIdentityID + "\r\n");
 			rtsMessage.append(RTSKeys.CHANNEL + "=" + channelPrivateKey + "\r\n");
 			rtsMessage.append(RTSKeys.INITIATOR_SLOT + "=" + initiatorSlot + "\r\n");
 			rtsMessage.append(RTSKeys.RESPONDER_SLOT + "=" + responderSlot + "\r\n");
-=======
-			rtsMessage.append("mailsite=" + senderMailsiteKey + "\r\n");
-			rtsMessage.append("to=" + recipientIdentityID + "\r\n");
-			rtsMessage.append("channel=" + channelPrivateKey + "\r\n");
-			rtsMessage.append("initiatorSlot=" + initiatorSlot + "\r\n");
-			rtsMessage.append("responderSlot=" + responderSlot + "\r\n");
-			rtsMessage.append("timeout=" + timeout + "\r\n");
->>>>>>> 6346e3aa
+			rtsMessage.append(RTSKeys.TIMEOUT + "=" + timeout + "\r\n");
 			rtsMessage.append("\r\n");
 
 			byte[] rtsMessageBytes;
@@ -1168,49 +1111,6 @@
 		}
 	}
 
-<<<<<<< HEAD
-	private static class MessageLog {
-		private static final String LOGFILE = "log";
-		private final File logfile;
-
-		public MessageLog(File ibctdir) {
-			this.logfile = new File(ibctdir, LOGFILE);
-		}
-
-		public boolean isPresent(int targetid) throws IOException {
-			BufferedReader br;
-			try {
-				br = new BufferedReader(new FileReader(this.logfile));
-			} catch (FileNotFoundException fnfe) {
-				return false;
-			}
-
-			try {
-				String line;
-				while ( (line = br.readLine()) != null) {
-					int curid = Integer.parseInt(line);
-					if (curid == targetid) {
-						return true;
-					}
-				}
-
-				return false;
-			} finally {
-				br.close();
-			}
-		}
-
-		public void add(int id) throws IOException {
-			FileOutputStream fos = new FileOutputStream(this.logfile, true);
-
-			PrintStream ps = new PrintStream(fos);
-			ps.println(id);
-			ps.close();
-		}
-	}
-
-=======
->>>>>>> 6346e3aa
 	private static class ChannelSlotSaveImpl implements SlotSaveCallback {
 		private final PropsFile propsFile;
 		private final String keyName;
