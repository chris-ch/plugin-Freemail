--- conflicted
+++ resolved
@@ -29,12 +29,6 @@
 import freemail.AccountManager;
 import freemail.FreemailAccount;
 import freemail.utils.Logger;
-<<<<<<< HEAD
-import freemail.wot.OwnIdentity;
-import freemail.wot.WoTConnection;
-=======
-import freenet.client.HighLevelSimpleClient;
->>>>>>> 6b08747f
 import freenet.clients.http.PageNode;
 import freenet.clients.http.ToadletContext;
 import freenet.clients.http.ToadletContextClosedException;
@@ -46,18 +40,10 @@
 	private static final String PATH = "/Freemail/Login";
 
 	private final AccountManager accountManager;
-<<<<<<< HEAD
-	private final WoTConnection wotConnection;
 
-	public LogInToadlet(PluginRespirator pluginRespirator, AccountManager accountManager, WoTConnection wotConnection) {
+	public LogInToadlet(PluginRespirator pluginRespirator, AccountManager accountManager) {
 		super(pluginRespirator);
-=======
-	private final PluginRespirator pluginRespirator;
 
-	public LogInToadlet(HighLevelSimpleClient client, PluginRespirator pluginRespirator, AccountManager accountManager, SessionManager sessionManager) {
-		super(client, pluginRespirator.getPageMaker(), sessionManager);
-		this.pluginRespirator = pluginRespirator;
->>>>>>> 6b08747f
 		this.accountManager = accountManager;
 	}
 
@@ -124,21 +110,7 @@
 
 	private void addNewAccountBox(HTMLNode parent) {
 		HTMLNode boxContent = addInfobox(parent, "Add account");
-<<<<<<< HEAD
-
-		HTMLNode addAccountForm = pluginRespirator.addFormChild(boxContent, AddAccountToadlet.getPath(), "addAccount");
-		HTMLNode ownIdSelector = addAccountForm.addChild("select", "name", "OwnIdentityID");
-
-		for(OwnIdentity oid : wotConnection.getAllOwnIdentities()) {
-			if(accountManager.getAccount(oid.getIdentityID()) == null) {
-				//FIXME: Nickname might be ambiguous
-				ownIdSelector.addChild("option", "value", oid.getIdentityID(), oid.getNickname());
-			}
-		}
-		addAccountForm.addChild("input", new String[] { "type", "name", "value" }, new String[] { "submit", "submit", "Add account" });
-=======
 		boxContent.addChild("a", "href", "/Freemail/AddAccount", "You can add another account here");
->>>>>>> 6b08747f
 	}
 
 	private void makeWebPagePost(HTTPRequest req, ToadletContext ctx) throws ToadletContextClosedException, IOException {
