/*
 * NewMessageToadlet.java
 * This file is part of Freemail
 * Copyright (C) 2011 Martin Nyhus
 *
 * This program is free software; you can redistribute it and/or modify
 * it under the terms of the GNU General Public License as published by
 * the Free Software Foundation; either version 2 of the License, or
 * (at your option) any later version.
 *
 * This program is distributed in the hope that it will be useful,
 * but WITHOUT ANY WARRANTY; without even the implied warranty of
 * MERCHANTABILITY or FITNESS FOR A PARTICULAR PURPOSE.  See the
 * GNU General Public License for more details.
 *
 * You should have received a copy of the GNU General Public License along
 * with this program; if not, write to the Free Software Foundation, Inc.,
 * 51 Franklin Street, Fifth Floor, Boston, MA 02110-1301 USA.
 */

package freemail.ui.web;

import java.io.BufferedReader;
import java.io.ByteArrayOutputStream;
import java.io.IOException;
import java.io.InputStream;
import java.io.InputStreamReader;
import java.io.OutputStream;
import java.io.UnsupportedEncodingException;
import java.net.URI;
import java.text.SimpleDateFormat;
import java.util.Date;
import java.util.HashSet;
import java.util.LinkedList;
import java.util.List;
import java.util.Map;
import java.util.Set;
import java.util.TimeZone;
import java.util.UUID;

import freemail.Freemail;
import freemail.FreemailAccount;
<<<<<<< HEAD
import freemail.MailMessage;
import freemail.MessageBank;
import freemail.l10n.FreemailL10n;
import freemail.support.MessageBankTools;
import freemail.transport.Channel;
=======
>>>>>>> 6346e3aa
import freemail.utils.Logger;
import freemail.wot.Identity;
import freemail.wot.IdentityMatcher;
import freemail.wot.WoTConnection;
import freenet.clients.http.PageNode;
import freenet.clients.http.ToadletContext;
import freenet.clients.http.ToadletContextClosedException;
import freenet.pluginmanager.PluginRespirator;
import freenet.support.HTMLNode;
import freenet.support.api.Bucket;
import freenet.support.api.HTTPRequest;
import freenet.support.io.ArrayBucket;
import freenet.support.io.BucketTools;

public class NewMessageToadlet extends WebPage {
	private static final String PATH = "/Freemail/NewMessage";

	private final WoTConnection wotConnection;
	private final Freemail freemail;

	NewMessageToadlet(WoTConnection wotConnection, Freemail freemail, PluginRespirator pluginRespirator) {
		super(pluginRespirator);
		this.wotConnection = wotConnection;
		this.freemail = freemail;
	}

	@Override
	public void makeWebPage(URI uri, HTTPRequest req, ToadletContext ctx, HTTPMethod method, PageNode page) throws ToadletContextClosedException, IOException {
		switch(method) {
		case GET:
			makeWebPageGet(req, ctx, page);
			break;
		case POST:
			makeWebPagePost(req, ctx, page);
			break;
		default:
			//This will only happen if a new value is added to HTTPMethod, so log it and send an
			//error message
			assert false : "HTTPMethod has unknown value: " + method;
			Logger.error(this, "HTTPMethod has unknown value: " + method);
			writeHTMLReply(ctx, 200, "OK", "Unknown HTTP method " + method + ". This is a bug in Freemail");
		}
	}

	private void makeWebPageGet(HTTPRequest req, ToadletContext ctx, PageNode page) throws ToadletContextClosedException, IOException {
		HTMLNode pageNode = page.outer;
		HTMLNode contentNode = page.content;

		String recipient = req.getParam("to");
		if(!recipient.equals("")) {
			Identity identity = wotConnection.getIdentity(recipient, sessionManager.useSession(ctx).getUserID());
			recipient = identity.getNickname() + "@" + identity.getIdentityID() + ".freemail";
		}

		HTMLNode messageBox = addInfobox(contentNode, FreemailL10n.getString("Freemail.NewMessageToadlet.boxTitle"));
		addMessageForm(messageBox, ctx, recipient, "", "", "");

		writeHTMLReply(ctx, 200, "OK", pageNode.generate());
	}

	private void makeWebPagePost(HTTPRequest req, ToadletContext ctx, PageNode page) throws IOException, ToadletContextClosedException {
		String action = getBucketAsString(req.getPart("action"));
		if("sendMessage".equals(action)) {
			sendMessage(req, ctx, page);
		} else if("reply".equals(action)) {
			createReply(req, ctx, page);
		} else {
			Logger.error(this, "Unknown action requested: " + action);

			String boxTitle = FreemailL10n.getString("Freemail.NewMessageToadlet.unknownActionTitle");
			HTMLNode errorBox = addErrorbox(page.content, boxTitle);
			errorBox.addChild("p", FreemailL10n.getString("Freemail.NewMessageToadlet.unknownAction"));
			errorBox.addChild("p", FreemailL10n.getString("Freemail.NewMessageToadlet.unknownAction", "action", action));

			writeHTMLReply(ctx, 200, "OK", page.outer.generate());
		}
	}

	private void sendMessage(HTTPRequest req, ToadletContext ctx, PageNode page) throws ToadletContextClosedException, IOException {
		//Read list of recipients. Whitespace seems to be the only reasonable way to separate
		//identities, but people will probably use all sorts of characters that can also appear in
		//nicknames, so the matching should be sufficiently fuzzy to handle that
		Set<String> identities = new HashSet<String>();

		Bucket b = req.getPart("to");
		BufferedReader data;
		try {
			data = new BufferedReader(new InputStreamReader(b.getInputStream(), "UTF-8"));
		} catch(UnsupportedEncodingException e) {
			throw new AssertionError();
		} catch(IOException e) {
			throw new AssertionError();
		}

		String line = data.readLine();
		while(line != null) {
			String[] parts = line.split("\\s");
			for(String part : parts) {
				identities.add(part);
			}
			line = data.readLine();
		}

		IdentityMatcher messageSender = new IdentityMatcher(wotConnection);
		Map<String, List<Identity>> matches = messageSender.matchIdentities(identities, sessionManager.useSession(ctx).getUserID());

		//Check if there were any unknown or ambiguous identities
		List<String> failedRecipients = new LinkedList<String>();
		for(Map.Entry<String, List<Identity>> entry : matches.entrySet()) {
			if(entry.getValue().size() != 1) {
				failedRecipients.add(entry.getKey());
			}
		}

		if(failedRecipients.size() != 0) {
			//TODO: Handle this properly
			HTMLNode pageNode = page.outer;
			HTMLNode contentNode = page.content;

			HTMLNode errorBox = addErrorbox(contentNode, FreemailL10n.getString("Freemail.NewMessageToadlet.ambigiousIdentitiesTitle"));
			HTMLNode errorPara = errorBox.addChild("p", FreemailL10n.getString("Freemail.NewMessageToadlet.ambigiousIdentities", "count", "" + failedRecipients.size()));
			HTMLNode identityList = errorPara.addChild("ul");
			for(String s : failedRecipients) {
				identityList.addChild("li", s);
			}

			writeHTMLReply(ctx, 200, "OK", pageNode.generate());
			return;
		}

		//Build message header
		SimpleDateFormat sdf = new SimpleDateFormat("dd MMM yyyy HH:mm:ss Z");
		sdf.setTimeZone(TimeZone.getTimeZone("UTC"));
		String dateHeader = "Date: " + sdf.format(new Date()) + "\r\n";

		FreemailAccount account = freemail.getAccountManager().getAccount(sessionManager.useSession(ctx).getUserID());
		//TODO: Check for newlines etc.
<<<<<<< HEAD
		String messageHeader =
			"Subject: " + getBucketAsString(req.getPart("subject")) + "\r\n" +
			"From: " + account.getNickname() + " <" + account.getNickname() + "@" + account.getUsername() + ".freemail>\r\n" +
			"To: " + getBucketAsString(b) + "\r\n" +
			dateHeader +
			"Message-ID: <" + UUID.randomUUID() + "@" + account.getUsername() + ">\r\n" +
			"\r\n";
		InputStream messageHeaderStream = new ByteArrayInputStream(messageHeader.getBytes("UTF-8"));
=======
		//TODO: Add date
		Bucket messageHeader = new ArrayBucket(
			("Subject: " + getBucketAsString(req.getPart("subject")) + "\r\n" +
			"From: " + account.getNickname() + " <" + account.getNickname() + "@" + account.getUsername() + ".freemail>\r\n" +
			"To: " + getBucketAsString(b) + "\r\n" +
			"\r\n").getBytes("UTF-8"));
		Bucket messageText = req.getPart("message-text");
>>>>>>> 6346e3aa

		//Now combine them in a single bucket
		Bucket message = new ArrayBucket();
		OutputStream messageOutputStream = message.getOutputStream();
		BucketTools.copyTo(messageHeader, messageOutputStream, -1);
		BucketTools.copyTo(messageText, messageOutputStream, -1);
		messageOutputStream.close();

		List<Identity> recipients = new LinkedList<Identity>();
		for(List<Identity> identityList : matches.values()) {
			assert (identityList.size() == 1);
<<<<<<< HEAD

			Channel channel = account.getChannel(identityList.get(0).getIdentityID());

			Bucket messageText = req.getPart("message-text");
			InputStream messageBody = messageText.getInputStream();
			SequenceInputStream message = new SequenceInputStream(messageHeaderStream, messageBody);
			channel.sendMessage(message);
			try {
				message.close();
			} catch(IOException e) {
				Logger.error(this, "Caugth IOException closing input stream: " + e);
			}
=======
			recipients.add(identityList.get(0));
>>>>>>> 6346e3aa
		}

		account.getMessageHandler().sendMessage(recipients, message);
		message.free();

		HTMLNode pageNode = page.outer;
		HTMLNode contentNode = page.content;

		HTMLNode infobox = addInfobox(contentNode, FreemailL10n.getString("Freemail.NewMessageToadlet.messageSentTitle"));
		infobox.addChild("p", FreemailL10n.getString("Freemail.NewMessageToadlet.messageSent"));

		writeHTMLReply(ctx, 200, "OK", pageNode.generate());
	}

	private void createReply(HTTPRequest req, ToadletContext ctx, PageNode page) throws ToadletContextClosedException, IOException {
		HTMLNode pageNode = page.outer;
		HTMLNode contentNode = page.content;

		String folder = getBucketAsString(req.getPart("folder"));
		String message = getBucketAsString(req.getPart("message"));

		MessageBank mb = MessageBankTools.getMessageBank(getFreemailAccount(ctx).getMessageBank(), folder);
		MailMessage msg = MessageBankTools.getMessage(mb, Integer.parseInt(message));
		msg.readHeaders();

		String recipient = msg.getFirstHeader("From");
		String inReplyTo = msg.getFirstHeader("message-id");

		String subject = msg.getFirstHeader("Subject");
		if(!subject.toLowerCase().startsWith("re: ")) {
			subject = "Re: " + subject;
		}

		StringBuilder body = new StringBuilder();

		//First we have to read past the header
		String line = msg.readLine();
		while((line != null) && (!line.equals(""))) {
			line = msg.readLine();
		}

		//Now add the actual message content
		line = msg.readLine();
		while(line != null) {
			body.append(">" + line + "\r\n");
			line = msg.readLine();
		}
		msg.closeStream();

		HTMLNode messageBox = addInfobox(contentNode, FreemailL10n.getString("Freemail.NewMessageToadlet.boxTitle"));
		addMessageForm(messageBox, ctx, recipient, subject, body.toString(), inReplyTo);

		writeHTMLReply(ctx, 200, "OK", pageNode.generate());
	}

	private void addMessageForm(HTMLNode parent, ToadletContext ctx, String recipient, String subject, String body, String inReplyTo) {
		assert (recipient != null);
		assert (subject != null);
		assert (body != null);

		HTMLNode messageForm = ctx.addFormChild(parent, path(), "newMessage");
		messageForm.addChild("input", new String[] {"type",   "name",   "value"},
		                              new String[] {"hidden", "action", "sendMessage"});
		messageForm.addChild("input", new String[] {"type",   "name",      "value"},
		                              new String[] {"hidden", "inReplyTo", inReplyTo});

		HTMLNode recipientBox = addInfobox(messageForm, FreemailL10n.getString("Freemail.NewMessageToadlet.to"));
		recipientBox.addChild("input", new String[] {"name", "type", "size", "value"},
		                               new String[] {"to",   "text", "100",  recipient});

		HTMLNode subjectBox = addInfobox(messageForm, FreemailL10n.getString("Freemail.NewMessageToadlet.subject"));
		subjectBox.addChild("input", new String[] {"name",    "type", "size", "value"},
		                             new String[] {"subject", "text", "100",  subject});

		HTMLNode messageBodyBox = addInfobox(messageForm, FreemailL10n.getString("Freemail.NewMessageToadlet.body"));
		messageBodyBox.addChild("textarea", new String[] {"name",         "cols", "rows", "class"},
		                                    new String[] {"message-text", "100",  "30",   "message-text"},
		                                    body);

		messageForm.addChild("input", new String[] {"type",   "value"},
		                              new String[] {"submit", FreemailL10n.getString("Freemail.NewMessageToadlet.send")});
	}

	private String getBucketAsString(Bucket b) {
		InputStream is;
		try {
			is = b.getInputStream();
		} catch(IOException e1) {
			return null;
		}
		ByteArrayOutputStream baos = new ByteArrayOutputStream();

		byte[] buffer = new byte[1024];
		while(true) {
			int read;
			try {
				read = is.read(buffer);
			} catch(IOException e) {
				return null;
			}
			if(read == -1) {
				break;
			}

			baos.write(buffer, 0, read);
		}

		try {
			return new String(baos.toByteArray(), "UTF-8");
		} catch(UnsupportedEncodingException e) {
			return null;
		}
	}

	private FreemailAccount getFreemailAccount(ToadletContext ctx) {
		return freemail.getAccountManager().getAccount(sessionManager.useSession(ctx).getUserID());
	}

	@Override
	public boolean isEnabled(ToadletContext ctx) {
		return sessionManager.sessionExists(ctx);
	}

	@Override
	public String path() {
		return PATH;
	}

	static String getPath() {
		return PATH;
	}

	@Override
	boolean requiresValidSession() {
		return true;
	}
}<|MERGE_RESOLUTION|>--- conflicted
+++ resolved
@@ -40,14 +40,10 @@
 
 import freemail.Freemail;
 import freemail.FreemailAccount;
-<<<<<<< HEAD
 import freemail.MailMessage;
 import freemail.MessageBank;
 import freemail.l10n.FreemailL10n;
 import freemail.support.MessageBankTools;
-import freemail.transport.Channel;
-=======
->>>>>>> 6346e3aa
 import freemail.utils.Logger;
 import freemail.wot.Identity;
 import freemail.wot.IdentityMatcher;
@@ -185,24 +181,14 @@
 
 		FreemailAccount account = freemail.getAccountManager().getAccount(sessionManager.useSession(ctx).getUserID());
 		//TODO: Check for newlines etc.
-<<<<<<< HEAD
-		String messageHeader =
-			"Subject: " + getBucketAsString(req.getPart("subject")) + "\r\n" +
-			"From: " + account.getNickname() + " <" + account.getNickname() + "@" + account.getUsername() + ".freemail>\r\n" +
-			"To: " + getBucketAsString(b) + "\r\n" +
-			dateHeader +
-			"Message-ID: <" + UUID.randomUUID() + "@" + account.getUsername() + ">\r\n" +
-			"\r\n";
-		InputStream messageHeaderStream = new ByteArrayInputStream(messageHeader.getBytes("UTF-8"));
-=======
-		//TODO: Add date
 		Bucket messageHeader = new ArrayBucket(
-			("Subject: " + getBucketAsString(req.getPart("subject")) + "\r\n" +
-			"From: " + account.getNickname() + " <" + account.getNickname() + "@" + account.getUsername() + ".freemail>\r\n" +
-			"To: " + getBucketAsString(b) + "\r\n" +
-			"\r\n").getBytes("UTF-8"));
+				("Subject: " + getBucketAsString(req.getPart("subject")) + "\r\n" +
+				"From: " + account.getNickname() + " <" + account.getNickname() + "@" + account.getUsername() + ".freemail>\r\n" +
+				"To: " + getBucketAsString(b) + "\r\n" +
+				dateHeader +
+				"Message-ID: <" + UUID.randomUUID() + "@" + account.getUsername() + ">\r\n" +
+				"\r\n").getBytes("UTF-8"));
 		Bucket messageText = req.getPart("message-text");
->>>>>>> 6346e3aa
 
 		//Now combine them in a single bucket
 		Bucket message = new ArrayBucket();
@@ -214,22 +200,7 @@
 		List<Identity> recipients = new LinkedList<Identity>();
 		for(List<Identity> identityList : matches.values()) {
 			assert (identityList.size() == 1);
-<<<<<<< HEAD
-
-			Channel channel = account.getChannel(identityList.get(0).getIdentityID());
-
-			Bucket messageText = req.getPart("message-text");
-			InputStream messageBody = messageText.getInputStream();
-			SequenceInputStream message = new SequenceInputStream(messageHeaderStream, messageBody);
-			channel.sendMessage(message);
-			try {
-				message.close();
-			} catch(IOException e) {
-				Logger.error(this, "Caugth IOException closing input stream: " + e);
-			}
-=======
 			recipients.add(identityList.get(0));
->>>>>>> 6346e3aa
 		}
 
 		account.getMessageHandler().sendMessage(recipients, message);
