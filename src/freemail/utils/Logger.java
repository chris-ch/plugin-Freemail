--- conflicted
+++ resolved
@@ -1,173 +1,3 @@
-<<<<<<< HEAD
-/*
- * Logger.java
- * This file is part of Freemail
- * Copyright (C) 2007 Alexander Lehmann
- * Copyright (C) 2008 Dave Baker
- *
- * This program is free software; you can redistribute it and/or modify
- * it under the terms of the GNU General Public License as published by
- * the Free Software Foundation; either version 2 of the License, or
- * (at your option) any later version.
- *
- * This program is distributed in the hope that it will be useful,
- * but WITHOUT ANY WARRANTY; without even the implied warranty of
- * MERCHANTABILITY or FITNESS FOR A PARTICULAR PURPOSE.  See the
- * GNU General Public License for more details.
- *
- * You should have received a copy of the GNU General Public License along
- * with this program; if not, write to the Free Software Foundation, Inc.,
- * 51 Franklin Street, Fifth Floor, Boston, MA 02110-1301 USA.
- */
-
-/*
- * Logger class for Freemail
- *
- * this is a first attempt at fixing the logging so that not everything
- * is written to stdout. This class attempts to mimic the Logger class
- * from Freenet and calls the Freenet Logger class is available.
- *
- */
-
-package freemail.utils;
-
-import java.lang.NoClassDefFoundError;
-import java.text.SimpleDateFormat;
-import java.util.Date;
-
-import freemail.config.ConfigClient;
-import freemail.config.Configurator;
-
-public class Logger implements ConfigClient {
-
-	static final private int INTERNAL=1;
-	static final private int DEBUG=2;
-	static final private int MINOR=4;
-	static final private int NORMAL=8;
-	static final private int ERROR=16;
-	
-	static boolean initialized=false;
-	static boolean foundFreenetLogger=false;
-	
-	//static final private int loglevel=INTERNAL|DEBUG|MINOR|NORMAL|ERROR; // everything
-	//static final private int loglevel=DEBUG|NORMAL|ERROR;
-	static private int loglevel=NORMAL|ERROR; // should be ok for normal users
-	
-	static private SimpleDateFormat logDateFormat = new SimpleDateFormat("d/MM/yyyy HH:mm:ss");
-	
-	public void setConfigProp(String key, String val) {
-		if (key.equals(Configurator.LOG_LEVEL)) {
-			String[] levels = val.split("\\s*\\|\\s*");
-			
-			loglevel = 0;
-			
-			for (int i = 0; i < levels.length; i++) {
-				if (levels[i].equalsIgnoreCase("internal")) {
-					loglevel |= INTERNAL;
-				} else if (levels[i].equalsIgnoreCase("debug")) {
-					loglevel |= DEBUG;
-				} else if (levels[i].equalsIgnoreCase("minor")) {
-					loglevel |= MINOR;
-				} else if (levels[i].equalsIgnoreCase("normal")){
-					loglevel |= NORMAL;
-				} else if (levels[i].equalsIgnoreCase("error")){
-					loglevel |= ERROR;
-				}
-			}
-		}
-	}
-
-	static private boolean useFreenetLogger()
-	{
-		if(!initialized) {
-			try {
-				freenet.support.Logger.shouldLog(0, null);
-				foundFreenetLogger=true;
-			}
-			catch(NoClassDefFoundError ex) {
-				foundFreenetLogger=false;
-			}
-			initialized=true;
-		}
-		return foundFreenetLogger;
-	}
-	
-	static private void log(int l, Object o, String s, String level) {
-		log(l, o.getClass(), s, level);
-	}
-
-	static private synchronized void log(int l, Class c, String s, String level) {
-		if((l&loglevel)!=0) {
-			System.err.println(logDateFormat.format(new Date())+" "+level+"("+c.getName()+"): "+s);
-		}
-	}
-
-	static public void minor(Object o, String s) {
-		if(useFreenetLogger()) {
-			freenet.support.Logger.minor(o,s);
-		} else {
-			log(MINOR,o,s,"MINOR");
-		}
-	}
-
-	static public void minor(Class c, String s) {
-		if(useFreenetLogger()) {
-			freenet.support.Logger.minor(c,s);
-		} else {
-			log(MINOR,c,s,"MINOR");
-		}
-	}
-
-	static public void normal(Object o, String s) {
-		if(useFreenetLogger()) {
-			freenet.support.Logger.normal(o,s);
-		} else {
-			log(NORMAL,o,s,"NORMAL");
-		}
-	}
-
-	static public void normal(Class c, String s) {
-		if(useFreenetLogger()) {
-			freenet.support.Logger.normal(c,s);
-		} else {
-			log(NORMAL,c,s,"NORMAL");
-		}
-	}
-
-	static public void error(Object o, String s) {
-		if(useFreenetLogger()) {
-			freenet.support.Logger.error(o,s);
-		} else {
-			log(ERROR,o,s,"ERROR");
-		}
-	}
-
-	static public void error(Class c, String s) {
-		if(useFreenetLogger()) {
-			freenet.support.Logger.error(c,s);
-		} else {
-			log(ERROR,c,s,"ERROR");
-		}
-	}
-
-	static public void debug(Object o, String s) {
-		if(useFreenetLogger()) {
-			freenet.support.Logger.debug(o,s);
-		} else {
-			log(DEBUG,o,s,"DEBUG");
-		}
-	}
-
-	static public void debug(Class c, String s) {
-		if(useFreenetLogger()) {
-			freenet.support.Logger.debug(c,s);
-		} else {
-			log(DEBUG,c,s,"DEBUG");
-		}
-	}
-
-}
-=======
 /*
  * Logger.java
  * This file is part of Freemail
@@ -335,5 +165,4 @@
 		}
 	}
 
-}
->>>>>>> cf6613b7
+}