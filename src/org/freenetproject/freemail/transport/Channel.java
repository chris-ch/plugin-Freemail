/*
 * Channel.java
 * This file is part of Freemail
 * Copyright (C) 2006,2007,2008 Dave Baker
 * Copyright (C) 2007 Alexander Lehmann
 * Copyright (C) 2009 Martin Nyhus
 *
 * This program is free software; you can redistribute it and/or modify
 * it under the terms of the GNU General Public License as published by
 * the Free Software Foundation; either version 2 of the License, or
 * (at your option) any later version.
 *
 * This program is distributed in the hope that it will be useful,
 * but WITHOUT ANY WARRANTY; without even the implied warranty of
 * MERCHANTABILITY or FITNESS FOR A PARTICULAR PURPOSE.  See the
 * GNU General Public License for more details.
 *
 * You should have received a copy of the GNU General Public License along
 * with this program; if not, write to the Free Software Foundation, Inc.,
 * 51 Franklin Street, Fifth Floor, Boston, MA 02110-1301 USA.
 */

package org.freenetproject.freemail.transport;

import java.io.BufferedReader;
import java.io.File;
import java.io.IOException;
import java.io.InputStream;
import java.io.OutputStream;
import java.io.UnsupportedEncodingException;
import java.math.BigInteger;
import java.net.MalformedURLException;
import java.util.Iterator;
import java.util.Locale;
import java.util.Map.Entry;
import java.util.concurrent.RejectedExecutionException;
import java.util.concurrent.ScheduledExecutorService;
import java.util.concurrent.TimeUnit;
import java.util.concurrent.atomic.AtomicLong;
import java.util.concurrent.atomic.AtomicReference;

import org.archive.util.Base32;
import org.bouncycastle.crypto.AsymmetricBlockCipher;
import org.bouncycastle.crypto.InvalidCipherTextException;
import org.bouncycastle.crypto.digests.SHA256Digest;
import org.bouncycastle.crypto.engines.AESEngine;
import org.bouncycastle.crypto.engines.RSAEngine;
import org.bouncycastle.crypto.modes.CBCBlockCipher;
import org.bouncycastle.crypto.paddings.PKCS7Padding;
import org.bouncycastle.crypto.paddings.PaddedBufferedBlockCipher;
import org.bouncycastle.crypto.params.KeyParameter;
import org.bouncycastle.crypto.params.ParametersWithIV;
import org.bouncycastle.crypto.params.RSAKeyParameters;
import org.freenetproject.freemail.AccountManager;
import org.freenetproject.freemail.Freemail;
import org.freenetproject.freemail.Freemail.TaskType;
import org.freenetproject.freemail.FreemailAccount;
<<<<<<< HEAD
import org.freenetproject.freemail.FreemailPlugin;
import org.freenetproject.freemail.FreemailPlugin.TaskType;
=======
>>>>>>> 663da1e7
import org.freenetproject.freemail.FreenetURI;
import org.freenetproject.freemail.SlotManager;
import org.freenetproject.freemail.SlotSaveCallback;
import org.freenetproject.freemail.fcp.ConnectionTerminatedException;
import org.freenetproject.freemail.fcp.FCPBadFileException;
import org.freenetproject.freemail.fcp.FCPException;
import org.freenetproject.freemail.fcp.FCPFetchException;
import org.freenetproject.freemail.fcp.FCPPutFailedException;
import org.freenetproject.freemail.fcp.HighLevelFCPClient;
import org.freenetproject.freemail.fcp.SSKKeyPair;
import org.freenetproject.freemail.utils.DateStringFactory;
import org.freenetproject.freemail.utils.Logger;
import org.freenetproject.freemail.utils.PropsFile;
import org.freenetproject.freemail.utils.Timer;
import org.freenetproject.freemail.wot.Identity;
import org.freenetproject.freemail.wot.WoTConnection;
import org.freenetproject.freemail.wot.WoTProperties;

import freenet.crypt.SHA256;
import freenet.keys.InsertableClientSSK;
import freenet.pluginmanager.PluginNotFoundException;
import freenet.support.api.Bucket;
import freenet.support.io.ArrayBucket;
import freenet.support.io.BucketTools;
import freenet.support.io.Closer;

//FIXME: The message id gives away how many messages has been sent over the channel.
//       Could it be replaced by a different solution that gives away less information?
class Channel {
	private static final String CHANNEL_PROPS_NAME = "props";
	private static final int POLL_AHEAD = 6;
	private static final String ACK_LOG = "acklog";
	private static final long MAX_ACK_DELAY = 12 * 60 * 60 * 1000; //12 hours

	/**
	 * The amount of time before the channel times out, in milliseconds. If the channel is created
	 * at t=0, then messages won't be queued after t=CHANNEL_TIMEOUT, and the fetcher will stop
	 * when t=2*CHANNEL_TIMEOUT. This should provide enough delay for the recipient to fetch all
	 * the messages.
	 */
	private static final long CHANNEL_TIMEOUT = 7 * 24 * 60 * 60 * 1000; //1 week

	/** The amount of time to wait before retrying after a transient failure. */
	private static final long TASK_RETRY_DELAY = 5 * 60 * 1000; //5 minutes

	//The keys used in the props file
	private static class PropsKeys {
		private static final String PRIVATE_KEY = "privateKey";
		private static final String PUBLIC_KEY = "publicKey";
		private static final String FETCH_SLOT = "fetchSlot";
		private static final String SEND_SLOT = "sendSlot";
		private static final String SENDER_STATE = "sender-state";
		private static final String RECIPIENT_STATE = "recipient-state";
		private static final String RTS_SENT_AT = "rts-sent-at";
		private static final String SEND_CODE = "sendCode";
		private static final String FETCH_CODE = "fetchCode";
		private static final String REMOTE_ID = "remoteID";
		private static final String TIMEOUT = "timeout";
		private static final String MSG_SLOT = ".slot";
	}

	private static class RTSKeys {
		private static final String MAILSITE = "mailsite";
		private static final String TO = "to";
		private static final String CHANNEL = "channel";
		private static final String INITIATOR_SLOT = "initiatorSlot";
		private static final String RESPONDER_SLOT = "responderSlot";
		private static final String TIMEOUT = "timeout";
	}

	private final File channelDir;
	private final PropsFile channelProps;
	private final ScheduledExecutorService executor;
	private final HighLevelFCPClient fcpClient;
	private final Freemail freemail;
	private final FreemailAccount account;
	private final Fetcher fetcher = new Fetcher();
	private final RTSSender rtsSender = new RTSSender();
	private final AtomicReference<ChannelEventCallback> channelEventCallback = new AtomicReference<ChannelEventCallback>();
	private final MessageLog ackLog;

	Channel(File channelDir, ScheduledExecutorService executor, HighLevelFCPClient fcpClient, Freemail freemail, FreemailAccount account, String remoteId) throws ChannelTimedOutException {
		if(executor == null) throw new NullPointerException();
		this.executor = executor;

		this.fcpClient = fcpClient;
		this.account = account;

		if(freemail == null) throw new NullPointerException();
		this.freemail = freemail;

		assert channelDir.isDirectory();
		this.channelDir = channelDir;

		ackLog = new MessageLog(new File(channelDir, ACK_LOG));

		File channelPropsFile = new File(channelDir, CHANNEL_PROPS_NAME);
		if(!channelPropsFile.exists()) {
			try {
				if(!channelPropsFile.createNewFile()) {
					Logger.error(this, "Could not create new props file in " + channelDir);
				}
			} catch(IOException e) {
				Logger.error(this, "Could not create new props file in " + channelDir);
			}
		}
		channelProps = PropsFile.createPropsFile(channelPropsFile);

		//Check if the channel has timed out
		synchronized(channelProps) {
			String rawTimeout = channelProps.get(PropsKeys.TIMEOUT);
			if(rawTimeout != null) {
				try {
					long timeout = Long.parseLong(rawTimeout);

					long left = timeout + CHANNEL_TIMEOUT - System.currentTimeMillis();
					Logger.debug(this, "Time left until timeout: " + left + "ms (read only in "
							+ (left - CHANNEL_TIMEOUT) + "ms)");

					if(left < 0) {
						Logger.debug(this, "Channel has timed out");
						throw new ChannelTimedOutException();
					}
				} catch(NumberFormatException e) {
					Logger.error(this, "Illegal value in " + PropsKeys.TIMEOUT + " field, assuming timed out: " + rawTimeout);
					throw new ChannelTimedOutException();
				}
			}
		}

		//Set remote id if given
		if(remoteId != null) {
			synchronized(channelProps) {
				String prev = channelProps.get(PropsKeys.REMOTE_ID);

				if((prev != null) && (!remoteId.equals(prev))) {
					/* Since the remote id should only be set when the
					 * channel is created this shouldn't happen. */
					Logger.error(this, "Changing remote id");
					Logger.debug(this, "Changing remote id from " + prev + " to " + remoteId);
					assert (false) : "Changing remote id from " + prev + " to " + remoteId;
				}

				channelProps.put(PropsKeys.REMOTE_ID, remoteId);
			}
		} else {
			//If not, make sure it is in the config file
			synchronized (channelProps) {
				String prev = channelProps.get(PropsKeys.REMOTE_ID);
				if(prev == null) {
					Logger.error(this, "Channel is broken because remote id is missing ("
							+ channelDir + ")");
					throw new IllegalStateException("Remote id missing");
				}
			}
		}
	}

	void processRTS(PropsFile rtsProps) {
		Logger.debug(this, "Processing RTS");

		synchronized(channelProps) {
			//Because of the way InsertableClientSSK works we need to add a document name (the part
			//after the final /) to the key before it is passed to FreenetURI. This must be removed
			//again when we store the keys to the props file
			String privateKey = "";
			String publicKey = "";
			try {
				final String documentName = "documentName";

				freenet.keys.FreenetURI privateURI = new freenet.keys.FreenetURI(rtsProps.get(RTSKeys.CHANNEL));
				privateURI = privateURI.setDocName(documentName);

				InsertableClientSSK insertableKey = InsertableClientSSK.create(privateURI);

				privateKey = insertableKey.getInsertURI().setDocName("").toString();
				publicKey = insertableKey.getURI().setDocName("").toString();
			} catch(MalformedURLException e) {
				Logger.debug(this, "RTS contained malformed private key: " + rtsProps.get(RTSKeys.CHANNEL));
				return;
			}

			if(channelProps.get(PropsKeys.RECIPIENT_STATE) != null) {
				Logger.debug(this, "Skipping RTS processing because recipient state isn't null");
				return;
			}

			if(channelProps.get(PropsKeys.PRIVATE_KEY) == null) {
				channelProps.put(PropsKeys.PRIVATE_KEY, privateKey);
				channelProps.put(PropsKeys.PUBLIC_KEY, publicKey);
			}

			channelProps.put(PropsKeys.FETCH_SLOT, rtsProps.get(RTSKeys.INITIATOR_SLOT));
			channelProps.put(PropsKeys.FETCH_CODE, "i");

			if(channelProps.get(PropsKeys.SEND_CODE) == null) {
				channelProps.put(PropsKeys.SEND_CODE, "r");
			}

			if(channelProps.get(PropsKeys.SEND_SLOT) == null) {
				channelProps.put(PropsKeys.SEND_SLOT, rtsProps.get(RTSKeys.RESPONDER_SLOT));
			}

			channelProps.put(PropsKeys.TIMEOUT, rtsProps.get(RTSKeys.TIMEOUT));
			channelProps.put(PropsKeys.RECIPIENT_STATE, "rts-received");
		}

		//Queue the CTS insert
		execute(new CTSInserter());
		startFetcher();
	}

	void setCallback(ChannelEventCallback callback) {
		//At the moment we only need to set the callback after creating the
		//channel, and the rest of the code hasn't been checked to make sure
		//it can handle a change, so be strict about it.
		if(!channelEventCallback.compareAndSet(null, callback)) {
			throw new IllegalStateException("Callback has already been set");
		}
	}

	public static boolean deleteChannel(File channelDir) {
		File channelPropsFile = new File(channelDir, CHANNEL_PROPS_NAME);
		channelPropsFile.delete();

		File ackLog = new File(channelDir, ACK_LOG);
		ackLog.delete();

		return channelDir.delete();
	}

	private class CTSInserter implements Runnable {
		@Override
		public void run() {
			Logger.debug(this, "CTSInserter running (" + this + ")");

			//Build the header of the inserted message
			Bucket bucket;
			try {
				bucket = new ArrayBucket("messagetype=cts\r\n\r\n".getBytes("UTF-8"));
			} catch (UnsupportedEncodingException e) {
				//JVMs are required to support UTF-8, so we can assume it is always available
				throw new AssertionError("JVM doesn't support UTF-8 charset");
			}

			boolean inserted;
			try {
				inserted = insertMessage(bucket, "cts");
			} catch(IOException e) {
				//The getInputStream() method of ArrayBucket doesn't throw
				throw new AssertionError();
			} catch (InterruptedException e) {
				Logger.debug(this, "CTSInserter interrupted, quitting");
				return;
			}

			if(inserted) {
				synchronized(channelProps) {
					channelProps.put(PropsKeys.RECIPIENT_STATE, "cts-sent");
				}
			} else {
				schedule(this, TASK_RETRY_DELAY, TimeUnit.MILLISECONDS);
			}
		}
	}

	void startTasks() {
		startFetcher();
		startRTSSender();

		//Start insert of acks that were written to disk but not inserted
		try {
			synchronized(ackLog) {
				Iterator<Entry<Long, String>> it = ackLog.iterator();
				while(it.hasNext()) {
					Entry<Long, String> entry = it.next();
					long insertAfter = 0;
					if(entry.getValue() != null) {
						try {
							insertAfter = Long.parseLong(entry.getValue());
						} catch(NumberFormatException e) {
							//Assume no delay
							insertAfter = 0;
						}
					}

					ScheduledExecutorService senderExecutor = freemail.getExecutor(TaskType.SENDER);
					senderExecutor.execute(new AckInserter(entry.getKey(), insertAfter));
				}
			}
		} catch(IOException e) {
			Logger.error(this, "Caugth IOException while checking acklog: " + e.getMessage(), e);
		} catch(RejectedExecutionException e) {
			// Catch it here instead of inside the loop since there is no point
			// in trying to schedule the rest as we are shutting down.
			Logger.debug(this, "Caught RejectedExecutionException while scheduling AckInserter (shutting down?)");
		}

		//Start the CTS sender if needed
		synchronized(channelProps) {
			String recipientState = channelProps.get(PropsKeys.RECIPIENT_STATE);
			if("rts-received".equals(recipientState)) {
				execute(new CTSInserter());
			}
		}
	}

	private void startFetcher() {
		//Start fetcher if possible
		String fetchSlot;
		String fetchCode;
		String publicKey;
		synchronized(channelProps) {
			fetchSlot = channelProps.get(PropsKeys.FETCH_SLOT);
			fetchCode = channelProps.get(PropsKeys.FETCH_CODE);
			publicKey = channelProps.get(PropsKeys.PUBLIC_KEY);
		}

		if((fetchSlot != null) && (fetchCode != null) && (publicKey != null)) {
			fetcher.execute();
		}
	}

	private void startRTSSender() {
		String state;
		synchronized(channelProps) {
			state = channelProps.get(PropsKeys.SENDER_STATE);
		}

		if((state != null) && state.equals("cts-received")) {
			return;
		}

		rtsSender.execute();
	}

	/**
	 * Sends the message that is read from {@code message}, returning {@code true} if the message
	 * was inserted. The caller is responsible for freeing {@code message}.
	 * @param message the data to be sent
	 * @param messageId the message id that has been assigned to this message
	 * @return {@code true} if the message was sent, {@code false} otherwise
	 * @throws ChannelTimedOutException if the channel has timed out and can't be used for sending
	 *             messages
	 * @throws IOException if any operations on {@code message} throws IOException
	 * @throws InterruptedException if the current thread was interrupted while sending the message
	 * @throws NullPointerException if {@code message} is {@code null}
	 */
	boolean sendMessage(Bucket message, long messageId) throws ChannelTimedOutException, IOException, InterruptedException {
		if(message == null) throw new NullPointerException("Parameter message was null");

		synchronized(channelProps) {
			String rawTimeout = channelProps.get(PropsKeys.TIMEOUT);
			if(rawTimeout != null) {
				long timeout;
				try {
					timeout = Long.parseLong(rawTimeout);
				} catch(NumberFormatException e) {
					timeout = 0;
				}

				if(timeout < System.currentTimeMillis()) {
					throw new ChannelTimedOutException();
				}
			}
		}

		//Build the header of the inserted message
		String header =
			"messagetype=message\r\n"
			+ "id=" + messageId + "\r\n"
			+ "\r\n";
		Bucket messageHeader = new ArrayBucket(header.getBytes("UTF-8"));

		//Now combine them in a single bucket
		ArrayBucket fullMessage = new ArrayBucket();
		OutputStream messageOutputStream = null;
		try {
			messageOutputStream = fullMessage.getOutputStream();
			BucketTools.copyTo(messageHeader, messageOutputStream, -1);
			BucketTools.copyTo(message, messageOutputStream, -1);
		} finally {
			Closer.close(messageOutputStream);
		}

		return insertMessage(fullMessage, "msg" + messageId);
	}

	/**
	 * Inserts the given message to the next available slot, returning {@code true} if the message
	 * was inserted, {@code false} otherwise.
	 * @param message the message that should be inserted
	 * @return {@code true} if the message was inserted, {@code false} otherwise
	 * @throws IOException if the getInputStream() method of message throws IOException
	 * @throws InterruptedException if the current thread was interrupted while inserting the message
	 */
	private boolean insertMessage(Bucket message, String prefix) throws IOException, InterruptedException {
		String privateKey;
		String sendCode;
		synchronized (channelProps) {
			privateKey = channelProps.get(PropsKeys.PRIVATE_KEY);
			sendCode = channelProps.get(PropsKeys.SEND_CODE);

			if(privateKey == null) {
				/* Most likely because we tried sending the message before sending the RTS */
				Logger.minor(this, "Can't insert, missing private key");
				return false;
			}
			if(sendCode == null) {
				/* If we have the private key, but not the send code something
				 * is wrong since sending/receiving an RTS stores these atomically */
				/* FIXME: Perhaps set the timeout to 0 so the channel will be deleted? */
				Logger.error(this, "Can't insert, missing send code but have private key");
				return false;
			}
		}

		while(true) {
			/* First we get the slot for this message if one has been assigned */
			String sendSlot;
			synchronized(channelProps) {
				/* If a slot has been assigned, use it */
				sendSlot = channelProps.get(prefix + PropsKeys.MSG_SLOT);
				if(sendSlot == null) {
					/* If not, assign the next free slot */
					sendSlot = channelProps.get(PropsKeys.SEND_SLOT);
					String nextSlot = calculateNextSlot(sendSlot);
					channelProps.put(PropsKeys.SEND_SLOT, nextSlot);
					channelProps.put(prefix + PropsKeys.MSG_SLOT, sendSlot);

					Logger.debug(this, "Assigned slot " + sendSlot + " to message " + prefix);
				}
			}

			String insertKey = privateKey + sendCode + "-" + sendSlot;

			InputStream messageStream = null;
			try {
				messageStream = message.getInputStream();
				Logger.minor(this, "Inserting data");
				Logger.debug(this, "Insert key is " + insertKey);
				FCPPutFailedException fcpMessage;
				try {
					Timer messageInsert = Timer.start();
					fcpMessage = fcpClient.put(messageStream, insertKey);
					messageInsert.log(this, 1, TimeUnit.HOURS, "Time spent inserting message");
				} catch(FCPBadFileException e) {
					Logger.error(this, "Caugth FCPBadFileException while inserting message", e);
					return false;
				} catch(ConnectionTerminatedException e) {
					/* Expected if Freemail is shutting down */
					Logger.debug(this, "Caugth " + e);
					return false;
				} catch (FCPException e) {
					Logger.error(this, "Unexpected error while inserting data: " + e.getMessage());
					return false;
				}

				if(fcpMessage == null) {
					Logger.minor(this, "Insert successful");

					synchronized (channelProps) {
						if(!channelProps.remove(prefix + PropsKeys.MSG_SLOT)) {
							Logger.error(this, "Couldn't remove slot, will try again later");

							/*
							 * The insert succeeded, but we can't leave the slot in the props file
							 * since that would break the forward secrecy of the slot system. By
							 * returning false we will try again later (using the same slot) and
							 * hopefully we can delete it then.
							 */
							return false;
						}
					}

					return true;
				}

				if(fcpMessage.errorcode == FCPPutFailedException.COLLISION) {
					synchronized(channelProps) {
						sendSlot = channelProps.get(PropsKeys.SEND_SLOT);
						String nextSlot = calculateNextSlot(sendSlot);
						channelProps.put(PropsKeys.SEND_SLOT, nextSlot);
						channelProps.put(prefix + PropsKeys.MSG_SLOT, sendSlot);
					}

					Logger.debug(this, "Insert collided, assigned new slot " + sendSlot + " to message " + prefix);
				}

				/* TODO: Log at a higher level for more serious errors */
				Logger.minor(this, "Insert failed, error code " + fcpMessage.errorcode);
				return false;
			} finally {
				Closer.close(messageStream);
			}
		}
	}

	@Override
	public String toString() {
		return "Channel [" + channelDir + "]";
	}

	String getRemoteIdentity() {
		synchronized(channelProps) {
			return channelProps.get(PropsKeys.REMOTE_ID);
		}
	}

	String getPrivateKey() {
		synchronized(channelProps) {
			return channelProps.get(PropsKeys.PRIVATE_KEY);
		}
	}

	boolean canSendMessages() {
		synchronized(channelProps) {
			String rawTimeout = channelProps.get(PropsKeys.TIMEOUT);
			if(rawTimeout == null) {
				//RTS hasn't been sent yet
				return true;
			}

			long timeout;
			try {
				timeout = Long.parseLong(rawTimeout);
			} catch(NumberFormatException e) {
				Logger.error(this, "Returning false from canSendMessages(), parse error: " + rawTimeout);
				return false;
			}

			return timeout >= System.currentTimeMillis();
		}
	}

	private String calculateNextSlot(String slot) {
		byte[] buf = Base32.decode(slot);
		return Base32.encode(SHA256.digest(buf));
	}

	private String generateRandomSlot() {
		SHA256Digest sha256 = new SHA256Digest();
		byte[] buf = new byte[sha256.getDigestSize()];
		Freemail.getRNG().nextBytes(buf);
		return Base32.encode(buf);
	}

	private class Fetcher implements Runnable {
		private final AtomicLong lastRun = new AtomicLong();

		@Override
		public synchronized void run() {
			long curTime = System.currentTimeMillis();
			long last = lastRun.getAndSet(curTime);
			if(last != 0) {
				Logger.debug(this, "Fetcher running (" + this + "), last ran " + (curTime - last) + "ms ago");
			} else {
				Logger.debug(this, "Fetcher running (" + this + ")");
			}

			try {
				realRun();
			} catch(RuntimeException e) {
				Logger.error(this, "Caugth RuntimeException while running fetcher", e);
				throw e;
			} catch(Error e) {
				Logger.error(this, "Caugth Error while running fetcher", e);
				throw e;
			} catch (InterruptedException e) {
				Logger.debug(this, "Fetcher interrupted, quitting");
				return;
			}
		}

		private void realRun() throws InterruptedException {
			synchronized(channelProps) {
				String rawTimeout = channelProps.get(PropsKeys.TIMEOUT);
				long timeout;
				try {
					timeout = Long.parseLong(rawTimeout);
				} catch(NumberFormatException e) {
					//Assume we haven't timed out
					timeout = Long.MAX_VALUE;
				}

				//Check if we've timed out. The extra time is added because we want to stop fetching
				//later than we stop sending. See JavaDoc for CHANNEL_TIMEOUT for details
				if(timeout < (System.currentTimeMillis() - CHANNEL_TIMEOUT)) {
					Logger.debug(this, "Channel has timed out, won't fetch");
					return;
				}
			}

			String slots;
			synchronized(channelProps) {
				slots = channelProps.get(PropsKeys.FETCH_SLOT);
			}
			if(slots == null) {
				Logger.error(this, "Channel " + channelDir.getName() + " is corrupt - account file has no '" + PropsKeys.FETCH_SLOT + "' entry!");
				//TODO: Either delete the channel or resend the RTS
				return;
			}

			HashSlotManager slotManager = new HashSlotManager(new ChannelSlotSaveImpl(channelProps, PropsKeys.FETCH_SLOT), null, slots);
			slotManager.setPollAhead(POLL_AHEAD);

			String basekey;
			synchronized(channelProps) {
				basekey = channelProps.get(PropsKeys.PUBLIC_KEY);
			}
			if(basekey == null) {
				Logger.error(this, "Channel " + channelDir.getName() + " is corrupt - account file has no '" + PropsKeys.PUBLIC_KEY + "' entry!");
				//TODO: Either delete the channel or resend the RTS
				return;
			}

			String fetchCode;
			synchronized(channelProps) {
				fetchCode = channelProps.get(PropsKeys.FETCH_CODE);
			}

			if(fetchCode == null) {
				Logger.error(this, "Channel " + channelDir.getName() + " is corrupt - account file has no '" + PropsKeys.FETCH_CODE + "' entry!");
				//TODO: Either delete the channel or resend the RTS
				return;
			}
			basekey += fetchCode + "-";

			String slot;
			while((slot = slotManager.getNextSlot()) != null) {
				String key = basekey + slot;

				Logger.debug(this, "Attempting to fetch mail on key " + key);
				File result;
				try {
					result = fcpClient.fetch(key);
				} catch(ConnectionTerminatedException e) {
					Logger.debug(this, "Connection terminated");
					return;
				} catch(FCPFetchException e) {
					if(e.getCode() == FCPFetchException.INVALID_URI) {
						//Could be a local bug or we could have gotten a bad key in the RTS
						//TODO: This won't fix itself, so make sure the user notices
						Logger.error(this, "Fetch failed because the URI was invalid");
						return;
					}

					if(e.isFatal()) {
						Logger.normal(this, "Fatal fetch failure, marking slot as used");
						slotManager.slotUsed();
					}

					Logger.minor(this, "No mail in slot (fetch returned " + e.getMessage() + ")");
					continue;
				} catch (FCPException e) {
					Logger.error(this, "Unexpected error while trying to fetch message: " + e.getMessage());
					return;
				}
				Logger.debug(this, "Fetch successful");

				PropsFile messageProps = PropsFile.createPropsFile(result, true);
				String messageType = messageProps.get("messagetype");

				if(messageType == null) {
					Logger.error(this, "Got message without messagetype, discarding");
					slotManager.slotUsed();
					result.delete();
					continue;
				}

				if(messageType.equals("message")) {
					if(handleMessage(result)) {
						slotManager.slotUsed();
					}
				} else if(messageType.equals("cts")) {
					Logger.minor(this, "Successfully received CTS");

					boolean success;
					synchronized(channelProps) {
						success = channelProps.put(PropsKeys.SENDER_STATE, "cts-received");
					}

					if(success) {
						slotManager.slotUsed();
					}
				} else if(messageType.equals("ack")) {
					if(handleAck(result)) {
						slotManager.slotUsed();
					}
				} else {
					Logger.error(this, "Got message of unknown type: " + messageType);
					slotManager.slotUsed();
				}

				if(!result.delete()) {
					Logger.error(this, "Deletion of " + result + " failed");
				}
			}

			//Reschedule
			schedule(TASK_RETRY_DELAY, TimeUnit.MILLISECONDS);
		}

		public void execute() {
			Logger.debug(this, "Scheduling Fetcher for execution");
			Channel.this.execute(fetcher);
		}

		public void schedule(long delay, TimeUnit unit) {
<<<<<<< HEAD
			Logger.debug(this, "Scheduling Fetcher for execution in " + delay + " " + unit.toString().toLowerCase());
			Channel.this.schedule(fetcher, delay, unit);
=======
			Logger.debug(this, "Scheduling Fetcher for execution in " + delay + " " + unit.toString().toLowerCase(Locale.ROOT));
			try {
				executor.schedule(fetcher, delay, unit);
			} catch(RejectedExecutionException e) {
				Logger.debug(this, "Caugth RejectedExecutionException while scheduling Fetcher");
			}
>>>>>>> 663da1e7
		}

		@Override
		public String toString() {
			return "Fetcher [" + channelDir + "]";
		}
	}
	
	private class RTSSender implements Runnable {
		@Override
		public synchronized void run() {
			Logger.debug(this, "RTSSender running (" + this + ")");

			try {
				realRun();
			} catch(RuntimeException e) {
				Logger.error(this, "Caugth RuntimeException while running RTSSender", e);
				throw e;
			} catch(Error e) {
				Logger.error(this, "Caugth Error while running RTSSender", e);
				throw e;
			} catch (InterruptedException e) {
				Logger.debug(this, "RTSSender interrupted, quitting");
			}
		}

		private void realRun() throws InterruptedException {
			//Check when the RTS should be sent
			long sendRtsIn = sendRTSIn();
			if(sendRtsIn < 0) {
				return;
			}
			if(sendRtsIn > 0) {
				Logger.debug(this, "Rescheduling RTSSender in " + sendRtsIn + " ms when the RTS is due to be inserted");
				schedule(sendRtsIn, TimeUnit.MILLISECONDS);
				return;
			}

			//Get or generate RTS values
			String privateKey;
			String publicKey;
			String initiatorSlot;
			String responderSlot;
			long timeout;
			synchronized(channelProps) {
				privateKey = channelProps.get(PropsKeys.PRIVATE_KEY);
				publicKey = channelProps.get(PropsKeys.PUBLIC_KEY);
				initiatorSlot = channelProps.get(PropsKeys.SEND_SLOT);
				responderSlot = channelProps.get(PropsKeys.FETCH_SLOT);

				if((privateKey == null) || (publicKey == null)) {
					SSKKeyPair keyPair;
					try {
						Logger.debug(this, "Making new key pair");
						keyPair = fcpClient.makeSSK();
					} catch(ConnectionTerminatedException e) {
						Logger.debug(this, "FCP connection has been terminated");
						return;
					}
					privateKey = keyPair.privkey;
					publicKey = keyPair.pubkey;
				}
				if(initiatorSlot == null) {
					initiatorSlot = generateRandomSlot();
				}
				if(responderSlot == null) {
					responderSlot = generateRandomSlot();
				}

				String rawTimeout = channelProps.get(PropsKeys.TIMEOUT);
				try {
					timeout = Long.parseLong(rawTimeout);
				} catch(NumberFormatException e) {
					if(rawTimeout != null) {
						Logger.error(this, "Illegal value in timeout field: " + rawTimeout);
					}
					timeout = System.currentTimeMillis() + CHANNEL_TIMEOUT;
				}

				channelProps.put(PropsKeys.PUBLIC_KEY, publicKey);
				channelProps.put(PropsKeys.PRIVATE_KEY, privateKey);
				channelProps.put(PropsKeys.SEND_SLOT, initiatorSlot);
				channelProps.put(PropsKeys.FETCH_SLOT, responderSlot);
				channelProps.put(PropsKeys.SEND_CODE, "i");
				channelProps.put(PropsKeys.FETCH_CODE, "r");
				channelProps.put(PropsKeys.TIMEOUT, "" + timeout);
			}

			//Check the timeout. If the channel is already in
			//read-only mode there is no need to resend the RTS
			if(timeout < System.currentTimeMillis()) {
				Logger.debug(this, "Channel in read-only mode, won't resend RTS");
				return;
			}

			//Get mailsite key from WoT
			WoTConnection wotConnection = freemail.getWotConnection();
			if(wotConnection == null) {
				//WoT isn't loaded, so try again later
				Logger.debug(this, "WoT not loaded, trying again in 5 minutes");
				schedule(TASK_RETRY_DELAY, TimeUnit.MILLISECONDS);
				return;
			}

			String remoteId;
			synchronized(channelProps) {
				remoteId = channelProps.get(PropsKeys.REMOTE_ID);
			}
			if(remoteId == null) {
				/* FIXME: Make sure the channel is deleted, e.g. by setting TIMEOUT to 0 */
				Logger.error(this, "Missing remote identity");
				return;
			}

			String senderId = account.getIdentity();
			Logger.debug(this, "Getting identity from WoT");
			Identity recipient;
			try {
				recipient = wotConnection.getIdentity(remoteId, senderId);
			} catch(PluginNotFoundException e) {
				Logger.error(this, "WoT plugin isn't loaded, can't send RTS");
				recipient = null;
			}
			if(recipient == null) {
				Logger.debug(this, "Didn't get identity from WoT, trying again in 5 minutes");
				schedule(TASK_RETRY_DELAY, TimeUnit.MILLISECONDS);
				return;
			}

			//Get the mailsite edition
			int mailisteEdition;
			String edition;
			try {
				edition = wotConnection.getProperty(remoteId, WoTProperties.MAILSITE_EDITION);
			} catch(PluginNotFoundException e1) {
				edition = null;
			}
			if(edition == null) {
				mailisteEdition = 1;
			} else {
				try {
					mailisteEdition = Integer.parseInt(edition);
				} catch(NumberFormatException e) {
					mailisteEdition = 1;
				}
			}

			//Strip the WoT part from the key and add the Freemail path
			String mailsiteKey = recipient.getRequestURI();
			mailsiteKey = mailsiteKey.substring(0, mailsiteKey.indexOf("/"));
			mailsiteKey = mailsiteKey + "/mailsite/-" + mailisteEdition + "/mailpage";

			//Fetch the mailsite
			File mailsite;
			try {
				Logger.debug(this, "Fetching mailsite from " + mailsiteKey);
				mailsite = fcpClient.fetch(mailsiteKey);
			} catch(ConnectionTerminatedException e) {
				Logger.debug(this, "FCP connection has been terminated");
				return;
			} catch(FCPFetchException e) {
				Logger.debug(this, "Mailsite fetch failed (" + e + "), trying again in 5 minutes");
				schedule(TASK_RETRY_DELAY, TimeUnit.MILLISECONDS);
				return;
			} catch (FCPException e) {
				Logger.error(this, "Unexpected error while fetching mailsite: " + e.getMessage());
				return;
			}

			//Get RTS KSK
			PropsFile mailsiteProps = PropsFile.createPropsFile(mailsite, false);
			String rtsKey = mailsiteProps.get("rtsksk");
			if(rtsKey == null) {
				Logger.error(this, "Mailsite is missing RTS KSK");
				schedule(1, TimeUnit.HOURS);
				return;
			}

			//Get the senders mailsite key
			Logger.debug(this, "Getting sender identity from WoT");
			Identity senderIdentity;
			try {
				senderIdentity = wotConnection.getIdentity(senderId, senderId);
			} catch(PluginNotFoundException e) {
				Logger.error(this, "WoT plugin not loaded, can't send RTS");
				senderIdentity = null;
			}
			if(senderIdentity == null) {
				Logger.debug(this, "Didn't get identity from WoT, trying again in 5 minutes");
				schedule(TASK_RETRY_DELAY, TimeUnit.MILLISECONDS);
				return;
			}

			int senderMailsiteEdition;
			String senderEdition;
			try {
				senderEdition = wotConnection.getProperty(account.getIdentity(), WoTProperties.MAILSITE_EDITION);
			} catch(PluginNotFoundException e1) {
				senderEdition = null;
			}
			if(edition == null) {
				senderMailsiteEdition = 1;
			} else {
				try {
					senderMailsiteEdition = Integer.parseInt(senderEdition);
				} catch(NumberFormatException e) {
					senderMailsiteEdition = 1;
				}
			}

			String senderMailsiteKey = senderIdentity.getRequestURI();
			senderMailsiteKey = senderMailsiteKey.substring(0, senderMailsiteKey.indexOf("/"));
			senderMailsiteKey = senderMailsiteKey + "/mailsite/-" + senderMailsiteEdition + "/mailpage";

			//Now build the RTS
			byte[] rtsMessageBytes = buildRTSMessage(senderMailsiteKey, recipient.getIdentityID(), privateKey, initiatorSlot, responderSlot, timeout);
			if(rtsMessageBytes == null) {
				return;
			}

			//Sign the message
			byte[] signedMessage = signRtsMessage(rtsMessageBytes);
			if(signedMessage == null) {
				return;
			}

			//Encrypt the message using the recipients public key
			String keyModulus = mailsiteProps.get("asymkey.modulus");
			if(keyModulus == null) {
				Logger.error(this, "Mailsite is missing public key modulus");
				schedule(1, TimeUnit.HOURS);
				return;
			}

			String keyExponent = mailsiteProps.get("asymkey.pubexponent");
			if(keyExponent == null) {
				Logger.error(this, "Mailsite is missing public key exponent");
				schedule(1, TimeUnit.HOURS);
				return;
			}

			byte[] rtsMessage = encryptMessage(signedMessage, keyModulus, keyExponent);

			//Clean up the fetched mailsite
			mailsiteProps = null;
			if(!mailsite.delete()) {
				Logger.error(this, "Couldn't delete " + mailsite);
			}

			//Insert
			int slot;
			try {
				String key = "KSK@" + rtsKey + "-" + DateStringFactory.getKeyString();
				Logger.debug(this, "Inserting RTS to " + key);
				slot = fcpClient.slotInsert(rtsMessage, key, 1, "");
			} catch(ConnectionTerminatedException e) {
				return;
			}
			if(slot < 0) {
				Logger.debug(this, "Slot insert failed, trying again in 5 minutes");
				schedule(TASK_RETRY_DELAY, TimeUnit.MILLISECONDS);
				return;
			}

			//Update channel props file
			synchronized(channelProps) {
				//Check if we've gotten the CTS while inserting the RTS
				if(!"cts-received".equals(channelProps.get(PropsKeys.SENDER_STATE))) {
					channelProps.put(PropsKeys.SENDER_STATE, "rts-sent");
				}
				channelProps.put(PropsKeys.RTS_SENT_AT, Long.toString(System.currentTimeMillis()));
			}

			long delay = sendRTSIn();
			if(delay < 0) {
				return;
			}
			Logger.debug(this, "Rescheduling RTSSender to run in " + delay + " ms when the reinsert is due");
			schedule(delay, TimeUnit.MILLISECONDS);

			//Start the fetcher now that we have keys, slots etc.
			fetcher.execute();
		}

		public void execute() {
			Logger.debug(this, "Scheduling RTSSender for execution");
			Channel.this.execute(this);
		}

		public void schedule(long delay, TimeUnit unit) {
<<<<<<< HEAD
			Logger.debug(this, "Scheduling RTSSender for execution in " + delay + " " + unit.toString().toLowerCase());
			Channel.this.schedule(this, delay, unit);
=======
			Logger.debug(this, "Scheduling RTSSender for execution in " + delay + " " + unit.toString().toLowerCase(Locale.ROOT));
			try {
				executor.schedule(this, delay, unit);
			} catch(RejectedExecutionException e) {
				Logger.debug(this, "Caugth RejectedExecutionException while scheduling RTSSender");
			}
>>>>>>> 663da1e7
		}

		/**
		 * Returns the number of milliseconds left to when the RTS should be sent, or -1 if it
		 * should not be sent.
		 * @return the number of milliseconds left to when the RTS should be sent
		 */
		private long sendRTSIn() {
			//Check if the CTS has been received
			String senderState;
			String recipientState;
			synchronized(channelProps) {
				senderState = channelProps.get(PropsKeys.SENDER_STATE);
				recipientState = channelProps.get(PropsKeys.RECIPIENT_STATE);
			}
			if((senderState != null) && senderState.equals("cts-received")) {
				Logger.debug(this, "Won't send RTS, CTS has been received");
				return -1;
			}
			if((recipientState != null) && (recipientState.equals("rts-received") || recipientState.equals("cts-sent"))) {
				//We've received an RTS from the other side
				Logger.debug(this, "Won't send RTS, RTS has been received from other side");
				return -1;
			}

			//Check when the RTS should be (re)sent
			String rtsSentAt;
			synchronized(channelProps) {
				rtsSentAt = channelProps.get(PropsKeys.RTS_SENT_AT);
			}

			if(rtsSentAt != null) {
				long sendTime;
				try {
					sendTime = Long.parseLong(rtsSentAt);
				} catch(NumberFormatException e) {
					Logger.error(this, "Illegal value in " + PropsKeys.RTS_SENT_AT + " field (" + rtsSentAt + "), assuming 0");
					sendTime = 0;
				}

				long timeToResend = (24 * 60 * 60 * 1000) - (System.currentTimeMillis() - sendTime);
				if(timeToResend > 0) {
					return timeToResend;
				}
			}

			//Send the RTS immediately
			return 0;
		}

		private byte[] buildRTSMessage(String senderMailsiteKey, String recipientIdentityID, String channelPrivateKey, String initiatorSlot, String responderSlot, long timeout) {
			assert (FreenetURI.checkUSK(senderMailsiteKey)) : "Malformed sender mailsite: " + senderMailsiteKey;
			assert (recipientIdentityID != null);
			assert (channelPrivateKey.matches("^SSK@\\S{42,44},\\S{42,44},\\S{7}/$")) : "Malformed channel key: " + channelPrivateKey;
			assert (initiatorSlot != null);
			assert (responderSlot != null);

			//Allow sending the RTS 1 day into the read-only period. This shouldn't happen, but
			//shouldn't cause any problems either so allow plenty of time to avoid false positives
			if(System.currentTimeMillis() > (timeout + (24 * 60 * 60 * 1000))) {
				Logger.warning(this, "Building RTS when channel is past final timeout ("
						+ "read only=" + timeout
						+ ", final timeout=" + (timeout + CHANNEL_TIMEOUT)
						+ ", current time=" + System.currentTimeMillis() + ")");
			}

			StringBuffer rtsMessage = new StringBuffer();
			rtsMessage.append(RTSKeys.MAILSITE + "=" + senderMailsiteKey + "\r\n");
			rtsMessage.append(RTSKeys.TO + "=" + recipientIdentityID + "\r\n");
			rtsMessage.append(RTSKeys.CHANNEL + "=" + channelPrivateKey + "\r\n");
			rtsMessage.append(RTSKeys.INITIATOR_SLOT + "=" + initiatorSlot + "\r\n");
			rtsMessage.append(RTSKeys.RESPONDER_SLOT + "=" + responderSlot + "\r\n");
			rtsMessage.append(RTSKeys.TIMEOUT + "=" + timeout + "\r\n");
			rtsMessage.append("\r\n");

			byte[] rtsMessageBytes;
			try {
				rtsMessageBytes = rtsMessage.toString().getBytes("UTF-8");
			} catch(UnsupportedEncodingException e) {
				Logger.error(this, "JVM doesn't support UTF-8 charset", e);
				return null;
			}

			return rtsMessageBytes;
		}

		private byte[] signRtsMessage(byte[] rtsMessageBytes) {
			SHA256Digest sha256 = new SHA256Digest();
			sha256.update(rtsMessageBytes, 0, rtsMessageBytes.length);
			byte[] hash = new byte[sha256.getDigestSize()];
			sha256.doFinal(hash, 0);

			RSAKeyParameters ourPrivateKey = AccountManager.getPrivateKey(account.getProps());

			AsymmetricBlockCipher signatureCipher = new RSAEngine();
			signatureCipher.init(true, ourPrivateKey);
			byte[] signature = null;
			try {
				signature = signatureCipher.processBlock(hash, 0, hash.length);
			} catch(InvalidCipherTextException e) {
				Logger.error(this, "Failed to RSA encrypt hash: " + e.getMessage(), e);
				return null;
			}

			byte[] signedMessage = new byte[rtsMessageBytes.length + signature.length];
			System.arraycopy(rtsMessageBytes, 0, signedMessage, 0, rtsMessageBytes.length);
			System.arraycopy(signature, 0, signedMessage, rtsMessageBytes.length, signature.length);

			return signedMessage;
		}

		private byte[] encryptMessage(byte[] signedMessage, String keyModulus, String keyExponent) {
			//Make a new symmetric key for the message
			byte[] aesKeyAndIV = new byte[32 + 16];
			Freemail.getRNG().nextBytes(aesKeyAndIV);

			//Encrypt the message with the new symmetric key
			PaddedBufferedBlockCipher aesCipher = new PaddedBufferedBlockCipher(new CBCBlockCipher(new AESEngine()), new PKCS7Padding());
			KeyParameter aesKeyParameters = new KeyParameter(aesKeyAndIV, 16, 32);
			ParametersWithIV aesParameters = new ParametersWithIV(aesKeyParameters, aesKeyAndIV, 0, 16);
			aesCipher.init(true, aesParameters);

			byte[] encryptedMessage = new byte[aesCipher.getOutputSize(signedMessage.length)];
			int offset = aesCipher.processBytes(signedMessage, 0, signedMessage.length, encryptedMessage, 0);

			try {
				aesCipher.doFinal(encryptedMessage, offset);
			} catch(InvalidCipherTextException e) {
				Logger.error(this, "Failed to perform symmetric encryption on RTS data: " + e.getMessage(), e);
				return null;
			}

			RSAKeyParameters recipientPublicKey = new RSAKeyParameters(false, new BigInteger(keyModulus, 32), new BigInteger(keyExponent, 32));
			AsymmetricBlockCipher keyCipher = new RSAEngine();
			keyCipher.init(true, recipientPublicKey);
			byte[] encryptedAesParameters = null;
			try {
				encryptedAesParameters = keyCipher.processBlock(aesKeyAndIV, 0, aesKeyAndIV.length);
			} catch(InvalidCipherTextException e) {
				Logger.error(this, "Failed to perform asymmetric encryption on RTS symmetric key: " + e.getMessage(), e);
				return null;
			}

			//Assemble the final message
			byte[] rtsMessage = new byte[encryptedAesParameters.length + encryptedMessage.length];
			System.arraycopy(encryptedAesParameters, 0, rtsMessage, 0, encryptedAesParameters.length);
			System.arraycopy(encryptedMessage, 0, rtsMessage, encryptedAesParameters.length, encryptedMessage.length);

			return rtsMessage;
		}

		@Override
		public String toString() {
			return "RTSSender [" + channelDir + "]";
		}
	}

	private boolean handleMessage(File msg) {
		// parse the Freemail header(s) out.
		PropsFile msgprops = PropsFile.createPropsFile(msg, true);
		String s_id = msgprops.get("id");
		if(s_id == null) {
			Logger.error(this, "Message is missing id. Discarding.");
			msgprops.closeReader();
			return true;
		}

		long id;
		try {
			id = Long.parseLong(s_id);
		} catch (NumberFormatException nfe) {
			// FIXME old comment said id doesn't have to be an integer.
			// This seems very dubious, this is internal to Freemail isn't it?
			// It's certainly safer and cleaner if we limit to to a long...
			Logger.error(this, "Got a message with an invalid (non-integer) id. Discarding.");
			msgprops.closeReader();
			return true;
		}

		long ackDelay = (long)(System.currentTimeMillis() + (Math.random() * MAX_ACK_DELAY));
		synchronized(ackLog) {
			try {
				ackLog.add(id, Long.toString(ackDelay));
			} catch(IOException e) {
				Logger.error(this, "Caugth IOException while writing to ack log: " + e.getMessage(), e);
				return false;
			}
		}

		BufferedReader br = msgprops.getReader();
		if(br == null) {
			Logger.error(this, "Got an invalid message. Discarding.");
			msgprops.closeReader();
			return true;
		}

		if(!channelEventCallback.get().handleMessage(this, br, id)) {
			return false;
		}

<<<<<<< HEAD
		executeSender(new AckInserter(id, ackDelay));
=======
		try {
			ScheduledExecutorService senderExecutor = freemail.getExecutor(TaskType.SENDER);
			senderExecutor.execute(new AckInserter(id, ackDelay));
		} catch(RejectedExecutionException e) {
			Logger.debug(this, "Caugth RejectedExecutionException while scheduling AckInserter");
		}
>>>>>>> 663da1e7

		return true;
	}

	private class AckInserter implements Runnable {
		private final long ackId;
		private final long insertAfter;

		private AckInserter(long ackId, long insertAfter) {
			this.ackId = ackId;
			this.insertAfter = insertAfter;
		}

		@Override
		public void run() {
			Logger.debug(this, "AckInserter(" + ackId + ") for " + Channel.this.toString() + " running");

			if(System.currentTimeMillis() < insertAfter) {
				long remaining = insertAfter - System.currentTimeMillis();
				Logger.debug(this, "Rescheduling in " + remaining + "ms when inserting is allowed");
<<<<<<< HEAD
				scheduleSender(this, remaining, TimeUnit.MILLISECONDS);
=======
				ScheduledExecutorService senderExecutor = freemail.getExecutor(TaskType.SENDER);
				senderExecutor.schedule(this, remaining, TimeUnit.MILLISECONDS);
>>>>>>> 663da1e7
				return;
			}

			//Build the header of the inserted message
			String header =
				"messagetype=ack\r\n"
				+ "id=" + ackId + "\r\n"
				+ "\r\n";
			Bucket bucket;
			try {
				bucket = new ArrayBucket(header.getBytes("UTF-8"));
			} catch (UnsupportedEncodingException e) {
				//JVMs are required to support UTF-8, so we can assume it is always available
				throw new AssertionError("JVM doesn't support UTF-8 charset");
			}

			boolean inserted;
			try {
				inserted = insertMessage(bucket, "ack" + ackId);
			} catch(IOException e) {
				//The getInputStream() method of ArrayBucket doesn't throw
				throw new AssertionError("getInputStream() method of ArrayBucket threw IOException");
			} catch (InterruptedException e) {
				Logger.debug(this, "AckInserter interrupted, quitting");
				return;
			}

			if(inserted) {
				synchronized(ackLog) {
					try {
						ackLog.remove(ackId);
					} catch(IOException e) {
						Logger.error(this, "Caugth IOException while writing to ack log: " + e.getMessage(), e);
					}
				}
			} else {
<<<<<<< HEAD
				scheduleSender(this, TASK_RETRY_DELAY, TimeUnit.MILLISECONDS);
=======
				try {
					ScheduledExecutorService senderExecutor = freemail.getExecutor(TaskType.SENDER);
					senderExecutor.schedule(this, TASK_RETRY_DELAY, TimeUnit.MILLISECONDS);
				} catch(RejectedExecutionException e) {
					Logger.debug(this, "Caugth RejectedExecutionException while scheduling AckInserter");
				}
>>>>>>> 663da1e7
			}
		}

	}
	
	private boolean handleAck(File result) {
		PropsFile ackProps = PropsFile.createPropsFile(result);
		String ackString = ackProps.get("id");
		if(ackString == null) {
			Logger.error(this, "Received ack without id, discarding");
			return true;
		}

		Logger.debug(this, "Got ack with id " + ackString);

		String[] acks = ackString.split(",");
		for(String ack : acks) {
			long messageId = Long.parseLong(ack);
			channelEventCallback.get().onAckReceived(messageId);
		}

		return true;
	}

	private class HashSlotManager extends SlotManager {
		HashSlotManager(SlotSaveCallback cb, Object userdata, String slotlist) {
			super(cb, userdata, slotlist);
		}

		@Override
		protected String incSlot(String slot) {
			return calculateNextSlot(slot);
		}
	}

	private static class ChannelSlotSaveImpl implements SlotSaveCallback {
		private final PropsFile propsFile;
		private final String keyName;

		private ChannelSlotSaveImpl(PropsFile propsFile, String keyName) {
			this.propsFile = propsFile;
			this.keyName = keyName;
		}

		@Override
		public void saveSlots(String slots, Object userdata) {
			synchronized(propsFile) {
				propsFile.put(keyName, slots);
			}
		}
	}

	public interface ChannelEventCallback {
		public void onAckReceived(long id);
		public boolean handleMessage(Channel channel, BufferedReader message, long id);
	}
	
	// FIXME centralise.
	
	private void scheduleSender(Runnable command, long remaining, TimeUnit milliseconds) {
		ScheduledExecutorService senderExecutor = FreemailPlugin.getExecutor(TaskType.SENDER);
		try {
			senderExecutor.schedule(command, remaining, TimeUnit.MILLISECONDS);
		} catch(RejectedExecutionException e) {
			Logger.debug(this, "Caught RejectedExecutionException while scheduling sender "+command+" - shutting down?");
		}
	}

	private void executeSender(Runnable command) {
		ScheduledExecutorService senderExecutor = FreemailPlugin.getExecutor(TaskType.SENDER);
		try {
			senderExecutor.execute(command);
		} catch(RejectedExecutionException e) {
			Logger.debug(this, "Caught RejectedExecutionException while scheduling sender "+command+" - shutting down?");
		}
	}
	
	private final void execute(Runnable command) {
		try {
			executor.execute(command);
		} catch(RejectedExecutionException e) {
			// Executor is probably shutting down.
			Logger.debug(this, "Caught RejectedExecutionException while scheduling "+command+": Shutting down?");
		}
	}
	
	private final void schedule(Runnable command, long delay, TimeUnit unit) {
		try {
			executor.schedule(fetcher, delay, unit);
		} catch(RejectedExecutionException e) {
			// Executor is probably shutting down.
			Logger.debug(this, "Caught RejectedExecutionException while scheduling "+command+": Shutting down?");
		}
	}

}<|MERGE_RESOLUTION|>--- conflicted
+++ resolved
@@ -55,11 +55,7 @@
 import org.freenetproject.freemail.Freemail;
 import org.freenetproject.freemail.Freemail.TaskType;
 import org.freenetproject.freemail.FreemailAccount;
-<<<<<<< HEAD
 import org.freenetproject.freemail.FreemailPlugin;
-import org.freenetproject.freemail.FreemailPlugin.TaskType;
-=======
->>>>>>> 663da1e7
 import org.freenetproject.freemail.FreenetURI;
 import org.freenetproject.freemail.SlotManager;
 import org.freenetproject.freemail.SlotSaveCallback;
@@ -769,17 +765,8 @@
 		}
 
 		public void schedule(long delay, TimeUnit unit) {
-<<<<<<< HEAD
-			Logger.debug(this, "Scheduling Fetcher for execution in " + delay + " " + unit.toString().toLowerCase());
+			Logger.debug(this, "Scheduling Fetcher for execution in " + delay + " " + unit.toString().toLowerCase(Locale.ROOT));
 			Channel.this.schedule(fetcher, delay, unit);
-=======
-			Logger.debug(this, "Scheduling Fetcher for execution in " + delay + " " + unit.toString().toLowerCase(Locale.ROOT));
-			try {
-				executor.schedule(fetcher, delay, unit);
-			} catch(RejectedExecutionException e) {
-				Logger.debug(this, "Caugth RejectedExecutionException while scheduling Fetcher");
-			}
->>>>>>> 663da1e7
 		}
 
 		@Override
@@ -1070,17 +1057,8 @@
 		}
 
 		public void schedule(long delay, TimeUnit unit) {
-<<<<<<< HEAD
-			Logger.debug(this, "Scheduling RTSSender for execution in " + delay + " " + unit.toString().toLowerCase());
+			Logger.debug(this, "Scheduling RTSSender for execution in " + delay + " " + unit.toString().toLowerCase(Locale.ROOT));
 			Channel.this.schedule(this, delay, unit);
-=======
-			Logger.debug(this, "Scheduling RTSSender for execution in " + delay + " " + unit.toString().toLowerCase(Locale.ROOT));
-			try {
-				executor.schedule(this, delay, unit);
-			} catch(RejectedExecutionException e) {
-				Logger.debug(this, "Caugth RejectedExecutionException while scheduling RTSSender");
-			}
->>>>>>> 663da1e7
 		}
 
 		/**
@@ -1281,16 +1259,7 @@
 			return false;
 		}
 
-<<<<<<< HEAD
 		executeSender(new AckInserter(id, ackDelay));
-=======
-		try {
-			ScheduledExecutorService senderExecutor = freemail.getExecutor(TaskType.SENDER);
-			senderExecutor.execute(new AckInserter(id, ackDelay));
-		} catch(RejectedExecutionException e) {
-			Logger.debug(this, "Caugth RejectedExecutionException while scheduling AckInserter");
-		}
->>>>>>> 663da1e7
 
 		return true;
 	}
@@ -1311,12 +1280,7 @@
 			if(System.currentTimeMillis() < insertAfter) {
 				long remaining = insertAfter - System.currentTimeMillis();
 				Logger.debug(this, "Rescheduling in " + remaining + "ms when inserting is allowed");
-<<<<<<< HEAD
 				scheduleSender(this, remaining, TimeUnit.MILLISECONDS);
-=======
-				ScheduledExecutorService senderExecutor = freemail.getExecutor(TaskType.SENDER);
-				senderExecutor.schedule(this, remaining, TimeUnit.MILLISECONDS);
->>>>>>> 663da1e7
 				return;
 			}
 
@@ -1353,16 +1317,7 @@
 					}
 				}
 			} else {
-<<<<<<< HEAD
 				scheduleSender(this, TASK_RETRY_DELAY, TimeUnit.MILLISECONDS);
-=======
-				try {
-					ScheduledExecutorService senderExecutor = freemail.getExecutor(TaskType.SENDER);
-					senderExecutor.schedule(this, TASK_RETRY_DELAY, TimeUnit.MILLISECONDS);
-				} catch(RejectedExecutionException e) {
-					Logger.debug(this, "Caugth RejectedExecutionException while scheduling AckInserter");
-				}
->>>>>>> 663da1e7
 			}
 		}
 
@@ -1423,7 +1378,7 @@
 	// FIXME centralise.
 	
 	private void scheduleSender(Runnable command, long remaining, TimeUnit milliseconds) {
-		ScheduledExecutorService senderExecutor = FreemailPlugin.getExecutor(TaskType.SENDER);
+		ScheduledExecutorService senderExecutor = freemail.getExecutor(TaskType.SENDER);
 		try {
 			senderExecutor.schedule(command, remaining, TimeUnit.MILLISECONDS);
 		} catch(RejectedExecutionException e) {
@@ -1432,7 +1387,7 @@
 	}
 
 	private void executeSender(Runnable command) {
-		ScheduledExecutorService senderExecutor = FreemailPlugin.getExecutor(TaskType.SENDER);
+		ScheduledExecutorService senderExecutor = freemail.getExecutor(TaskType.SENDER);
 		try {
 			senderExecutor.execute(command);
 		} catch(RejectedExecutionException e) {
