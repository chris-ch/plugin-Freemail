/*
 * MessageToadlet.java
 * This file is part of Freemail
 * Copyright (C) 2011 Martin Nyhus
 *
 * This program is free software; you can redistribute it and/or modify
 * it under the terms of the GNU General Public License as published by
 * the Free Software Foundation; either version 2 of the License, or
 * (at your option) any later version.
 *
 * This program is distributed in the hope that it will be useful,
 * but WITHOUT ANY WARRANTY; without even the implied warranty of
 * MERCHANTABILITY or FITNESS FOR A PARTICULAR PURPOSE.  See the
 * GNU General Public License for more details.
 *
 * You should have received a copy of the GNU General Public License along
 * with this program; if not, write to the Free Software Foundation, Inc.,
 * 51 Franklin Street, Fifth Floor, Boston, MA 02110-1301 USA.
 */

package org.freenetproject.freemail.ui.web;

import java.io.BufferedReader;
import java.io.IOException;
import java.io.UnsupportedEncodingException;
import java.net.URI;
import java.util.Iterator;
import java.util.LinkedList;
import java.util.List;

import org.freenetproject.freemail.AccountManager;
import org.freenetproject.freemail.FreemailAccount;
import org.freenetproject.freemail.MailMessage;
import org.freenetproject.freemail.MessageBank;
import org.freenetproject.freemail.l10n.FreemailL10n;
import org.freenetproject.freemail.support.MessageBankTools;
import org.freenetproject.freemail.utils.Logger;

import freenet.clients.http.PageNode;
import freenet.clients.http.ToadletContext;
import freenet.pluginmanager.PluginRespirator;
import freenet.support.HTMLNode;
import freenet.support.api.HTTPRequest;

public class MessageToadlet extends WebPage {
	private static final String PATH = WebInterface.PATH + "/Message";

	private final AccountManager accountManager;

	MessageToadlet(AccountManager accountManager, PluginRespirator pluginRespirator, LoginManager loginManager) {
		super(pluginRespirator, loginManager);
		this.accountManager = accountManager;
	}

	@Override
	HTTPResponse makeWebPageGet(URI uri, HTTPRequest req, ToadletContext ctx, PageNode page) {
		HTMLNode pageNode = page.outer;
		HTMLNode contentNode = page.content;

		HTMLNode container = contentNode.addChild("div", "class", "container");

		//Add the list of folders
		HTMLNode folderList = container.addChild("div", "class", "folderlist");

		String identity = loginManager.getSession(ctx).getUserID();
		FreemailAccount account = accountManager.getAccount(identity);
		MessageBank topLevelMessageBank = account.getMessageBank();
		addMessageBank(folderList, topLevelMessageBank, "inbox");

		//Add the message
		String folderName = req.getParam("folder", "inbox");
		MessageBank messageBank = MessageBankTools.getMessageBank(account, folderName);

		int messageUid;
		try {
			messageUid = Integer.parseInt(req.getParam("uid"));
		} catch(NumberFormatException e) {
			Logger.error(this, "Got invalid uid: " + req.getParam("uid"));
			messageUid = 0;
		}
		MailMessage msg = MessageBankTools.getMessage(messageBank, messageUid);

		if(msg == null) {
			/* FIXME: L10n */
			HTMLNode infobox = addErrorbox(container, "Message doesn't exist");
			infobox.addChild("p", "The message you requested doesn't exist");
			return new GenericHTMLResponse(ctx, 200, "OK", pageNode.generate());
		}

		HTMLNode messageNode = container.addChild("div", "class", "message");

		addMessageButtons(ctx, messageNode, folderName, messageUid);
		addMessageHeaders(messageNode, msg);
		addMessageContents(messageNode, msg);

		//Mark message as read
		if(!msg.flags.get("\\seen")) {
			msg.flags.set("\\seen", true);
			msg.storeFlags();
		}

		return new GenericHTMLResponse(ctx, 200, "OK", pageNode.generate());
	}

	@Override
	HTTPResponse makeWebPagePost(URI uri, HTTPRequest req, ToadletContext ctx, PageNode page) {
		return makeWebPageGet(uri, req, ctx, page);
	}

	private void addMessageButtons(ToadletContext ctx, HTMLNode parent, String folderName, int uid) {
		HTMLNode buttonBox = parent.addChild("div", "class", "message-buttons");

		//Add reply button
		HTMLNode replyForm = ctx.addFormChild(buttonBox, NewMessageToadlet.getPath(), "reply");
		replyForm.addChild("input", new String[] {"type",   "name",   "value"},
		                            new String[] {"hidden", "folder", folderName});
		replyForm.addChild("input", new String[] {"type",   "name",    "value"},
		                            new String[] {"hidden", "message", "" + uid});

		String replyText = FreemailL10n.getString("Freemail.MessageToadlet.reply");
		replyForm.addChild("input", new String[] {"type",   "name",  "value"},
		                            new String[] {"submit", "reply", replyText});
	}

	private void addMessageHeaders(HTMLNode messageNode, MailMessage message) {
		HTMLNode headerBox = messageNode.addChild("div", "class", "message-headers");

		try {
			message.readHeaders();
		} catch(IOException e) {
			/* FIXME: L10n */
			Logger.error(this, "Caugth IOException reading headers for " + message);
			headerBox.addChild("p", "There was a problem reading the message headers");
			return;
		}

		HTMLNode fromPara = headerBox.addChild("p");
		fromPara.addChild("strong", "From:");
		try {
			fromPara.addChild("#", " " + MailMessage.decodeHeader(message.getFirstHeader("from")));
		} catch (UnsupportedEncodingException e1) {
			fromPara.addChild("#", " " + message.getFirstHeader("from"));
		}

		for(String header : new String[] {"To", "CC", "BCC"}) {
			for(String recipient : message.getHeadersByName(header)) {
				HTMLNode toPara = headerBox.addChild("p");
				toPara.addChild("strong", header + ":");
				try {
					toPara.addChild("#", " " + MailMessage.decodeHeader(recipient));
				} catch (UnsupportedEncodingException e) {
					toPara.addChild("#", " " + recipient);
				}
			}
		}

		HTMLNode subjectPara = headerBox.addChild("p");
		subjectPara.addChild("strong", "Subject:");

		String subject;
		try {
			subject = message.getSubject();
		} catch (UnsupportedEncodingException e) {
			subject = message.getFirstHeader("subject");
		}
		if((subject == null) || (subject.equals(""))) {
			subject = FreemailL10n.getString("Freemail.Web.Common.defaultSubject");
		}
		subjectPara.addChild("#", " " + subject);
	}

	private void addMessageContents(HTMLNode messageNode, MailMessage message) {
		HTMLNode messageContents = messageNode.addChild("div", "class", "message-content").addChild("p");

		try {
<<<<<<< HEAD
            BufferedReader body = message.getBodyReader();
            String line = body.readLine();
            boolean added = false;
            while(line != null) {
                if(added) messageContents.addChild("br");
                messageContents.addChild("#", line);
                added = true;
                line = body.readLine();
            }
=======
			BufferedReader body = message.getBodyReader();
			try {
				String line = body.readLine();
				while(line != null) {
					lines.add(line);
					line = body.readLine();
				}
			} finally {
				body.close();
			}
>>>>>>> 59a5ac62
		} catch(IOException e) {
			//TODO: Better error message
			messageContents.removeChildren();
			HTMLNode errorBox = addErrorbox(messageContents, "Couldn't read message");
			errorBox.addChild("p", "Couldn't read the message: " + e);
			return;
		}
	}

	private HTMLNode addMessageBank(HTMLNode parent, MessageBank messageBank, String folderName) {
		//First add this message bank
		HTMLNode folderDiv = parent.addChild("div", "class", "folder");
		HTMLNode folderPara = folderDiv.addChild("p");
		folderPara.addChild("a", "href", InboxToadlet.getFolderPath(folderName), messageBank.getName());

		//Then add all the children recursively
		for(MessageBank child : messageBank.listSubFolders()) {
			addMessageBank(folderDiv, child, folderName + "." + child.getName());
		}

		return folderDiv;
	}

	@Override
	public String path() {
		return PATH;
	}

	static String getPath() {
		return PATH;
	}

	static String getMessagePath(String folderName, int messageNum) {
		return getPath() + "?folder=" + folderName + "&uid=" + messageNum;
	}

	@Override
	boolean requiresValidSession() {
		return true;
	}
}<|MERGE_RESOLUTION|>--- conflicted
+++ resolved
@@ -173,28 +173,19 @@
 		HTMLNode messageContents = messageNode.addChild("div", "class", "message-content").addChild("p");
 
 		try {
-<<<<<<< HEAD
-            BufferedReader body = message.getBodyReader();
-            String line = body.readLine();
-            boolean added = false;
-            while(line != null) {
-                if(added) messageContents.addChild("br");
-                messageContents.addChild("#", line);
-                added = true;
-                line = body.readLine();
+		    BufferedReader body = message.getBodyReader();
+            try {
+                String line = body.readLine();
+                boolean added = false;
+                while(line != null) {
+                    if(added) messageContents.addChild("br");
+                    messageContents.addChild("#", line);
+                    added = true;
+                    line = body.readLine();
+                }
+            } finally {
+                body.close();
             }
-=======
-			BufferedReader body = message.getBodyReader();
-			try {
-				String line = body.readLine();
-				while(line != null) {
-					lines.add(line);
-					line = body.readLine();
-				}
-			} finally {
-				body.close();
-			}
->>>>>>> 59a5ac62
 		} catch(IOException e) {
 			//TODO: Better error message
 			messageContents.removeChildren();
