/*
 * MailMessageTest.java
 * This file is part of Freemail, copyright (C) 2011 Martin Nyhus
 *
 * This program is free software; you can redistribute it and/or modify
 * it under the terms of the GNU General Public License as published by
 * the Free Software Foundation; either version 2 of the License, or
 * (at your option) any later version.
 *
 * This program is distributed in the hope that it will be useful,
 * but WITHOUT ANY WARRANTY; without even the implied warranty of
 * MERCHANTABILITY or FITNESS FOR A PARTICULAR PURPOSE.  See the
 * GNU General Public License for more details.
 *
 * You should have received a copy of the GNU General Public License along
 * with this program; if not, write to the Free Software Foundation, Inc.,
 * 51 Franklin Street, Fifth Floor, Boston, MA 02110-1301 USA.
 */

package org.freenetproject.freemail;

import static org.junit.Assert.*;

import java.io.File;
import java.io.IOException;
import java.io.PrintWriter;
import java.io.UnsupportedEncodingException;
import java.text.ParseException;
import java.text.SimpleDateFormat;
<<<<<<< HEAD
import java.util.Collection;
import java.util.Date;
import java.util.Iterator;
import java.util.LinkedList;
import java.util.List;
import java.util.Locale;
=======
import java.util.Date;
import java.util.LinkedList;
import java.util.List;
import java.util.Locale;

import org.junit.After;
import org.junit.Before;
import org.junit.Test;
>>>>>>> a8e57ae2

import org.freenetproject.freemail.MailMessage;

import utils.Utils;

public class MailMessageTest {
	private static final String MESSAGE_DIR = "msg_dir";

	private File msgDir = null;

	@Before
	public void before() {
		// Create a directory for messages so it is easier to list files, clean up etc.
		msgDir = new File(MESSAGE_DIR);
		if(msgDir.exists()) {
			System.out.println("WARNING: Message directory exists, deleting");
			Utils.delete(msgDir);
		}

		if(!msgDir.mkdir()) {
			System.out.println("WARNING: Could not create message directory, tests will probably fail");
		}
	}

	@After
	public void after() {
		Utils.delete(msgDir);
	}

	/*
	 * Test for the bug that was fixed in add3f39743a303a748813666f1e1de6a25ca29aa. MailMessage
	 * would lose track of the file when storing a different set of flags, so the second attempt
	 * would fail silently.
	 */
	@Test
	public void storeFlagsTwice() throws IOException {
		File messageFile = new File(msgDir, "0");
		messageFile.createNewFile();

		//Create new message and clear flags in case any were set
		MailMessage msg = new MailMessage(messageFile, 0);
		msg.flags.clear();

		msg.flags.set("\\Seen", true);
		msg.storeFlags();
		assertEquals(new File(msgDir, "0,S"), msgDir.listFiles()[0]);

		msg.flags.set("\\Deleted", true);
		msg.storeFlags();
		assertEquals(new File(msgDir, "0,SX"), msgDir.listFiles()[0]);
	}

	@Test
	public void singleLineReferencesHeader() throws IOException {
		File messageFile = new File(msgDir, "0");
		messageFile.createNewFile();

		PrintWriter pw = new PrintWriter(messageFile);
		pw.print("To: local@domain\r\n");
		pw.print("References: <abc@domain>\r\n");
		pw.close();

		//Create new message and clear flags in case any were set
		MailMessage msg = new MailMessage(messageFile, 0);
		msg.readHeaders();
		assertEquals(1, msg.getHeadersByName("References").size());
		assertEquals("<abc@domain>", msg.getFirstHeader("References"));
	}

	@Test
	public void multiLineReferencesHeader() throws IOException {
		File messageFile = new File(msgDir, "0");
		messageFile.createNewFile();

		PrintWriter pw = new PrintWriter(messageFile);
		pw.print("To: local@domain\r\n");
		pw.print("References: <1234@abc.com>\r\n");
		pw.print(" <5678@def.com>\r\n");
		pw.print(" <9123@ghi.com> <4567@jkl.com>\r\n");
		pw.close();

		//Create new message and clear flags in case any were set
		MailMessage msg = new MailMessage(messageFile, 0);
		msg.readHeaders();
		assertEquals(1, msg.getHeadersByName("References").size());

		String expected =
				"<1234@abc.com> "
				+ "<5678@def.com> "
				+ "<9123@ghi.com> "
				+ "<4567@jkl.com>";
		assertEquals(expected, msg.getFirstHeader("References"));
	}

	@Test
	public void encodeDecodeMultipleStrings() throws UnsupportedEncodingException {
		List<String> input = new LinkedList<String>();
		input.add("Test message");
		input.add("Test message (æøå)");
		input.add("testæHeader∀");
		input.add("æ∀");

		for(String s : input) {
			String encoded = MailMessage.encodeHeader(s);
			String decoded = MailMessage.decodeHeader(encoded);
			assertEquals(s, decoded);
		}
	}

<<<<<<< HEAD
	private String join(Collection<?> objs, String separator) {
		if(objs.isEmpty()) {
			return "";
		}
		if(objs.size() == 1) {
			return objs.iterator().next().toString();
		}

		StringBuilder s = new StringBuilder();
		Iterator<?> it = objs.iterator();
		while(it.hasNext()) {
			s.append(it.next().toString());
			if(it.hasNext()) {
				s.append(separator);
			}
		}
		return s.toString();
	}

	/**
	 * Tests that the parseDate() function parses a valid date without the day of week correctly.
	 * The test is run with all available locales.
	 * @throws ParseException if the static date string can't be parsed, should never happen
	 */
	//FIXME: Convert to proper parameterized test after moving to jUnit4 (see http://junit.sourceforge.net/javadoc/org/junit/runners/Parameterized.html)
	public void testDecodeDateAllLocales() throws ParseException {
=======
	/**
	 * Tests that the parseDate() function parses a valid date without the day of week correctly.
	 * Test is run with the tr locale, checking for the bug that was fixed in commit 7c14b5f6cd.
	 * @throws ParseException if the static date string can't be parsed, should never happen
	 */
	@Test
	public void decodeDateAllLocales() throws ParseException {
>>>>>>> a8e57ae2
		final String date = "17 Oct 2011 10:24:14 +0000";
		final Date expected;
		{
			final String fmt = "d MMM yyyy HH:mm:ss Z";
			final SimpleDateFormat dateFormat = new SimpleDateFormat(fmt, Locale.ROOT);
			expected = dateFormat.parse(date);
		}

<<<<<<< HEAD
		Locale orig = Locale.getDefault();
		try {
			List<Locale> failed = new LinkedList<Locale>();
			for(Locale l : Locale.getAvailableLocales()) {
				Locale.setDefault(l);

				Date actual = MailMessage.parseDate(date);
				if(!expected.equals(actual)) {
					failed.add(l);
				}
			}

			if(!failed.isEmpty()) {
				fail("Parsing failed with locale(s): [" + join(failed, ", ") + "]");
			}
		} finally {
			Locale.setDefault(orig);
		}
=======
		checkDateWithLocale(expected, date, new Locale("tr"));
>>>>>>> a8e57ae2
	}

	/**
	 * Tests that the parseDate() function parses a valid date with the day of week correctly.
<<<<<<< HEAD
	 * The test is run with all available locales.
	 * @throws ParseException if the static date string can't be parsed, should never happen
	 */
	//FIXME: Convert to proper parameterized test after moving to jUnit4 (see http://junit.sourceforge.net/javadoc/org/junit/runners/Parameterized.html)
	public void testDecodeDateWithDayAllLocales() throws ParseException {
=======
	 * Test is run with the tr locale, checking for the bug that was fixed in commit 7c14b5f6cd.
	 * @throws ParseException if the static date string can't be parsed, should never happen
	 */
	@Test
	public void decodeDateWithDayAllLocales() throws ParseException {
>>>>>>> a8e57ae2
		final String date = "Mon, 17 Oct 2011 10:24:14 +0000";
		final Date expected;
		{
			final String fmt = "EEE, d MMM yyyy HH:mm:ss Z";
			final SimpleDateFormat dateFormat = new SimpleDateFormat(fmt, Locale.ROOT);
			expected = dateFormat.parse(date);
		}

<<<<<<< HEAD
		Locale orig = Locale.getDefault();
		try {
			List<Locale> failed = new LinkedList<Locale>();
			for(Locale l : Locale.getAvailableLocales()) {
				Locale.setDefault(l);

				Date actual = MailMessage.parseDate(date);
				if(!expected.equals(actual)) {
					failed.add(l);
				}
			}

			if(!failed.isEmpty()) {
				fail("Parsing failed with locale(s): [" + join(failed, ", ") + "]");
			}
=======
		checkDateWithLocale(expected, date, new Locale("tr"));
	}

	private void checkDateWithLocale(Date expected, String date, Locale locale) {
		Locale orig = Locale.getDefault();
		try {
			Locale.setDefault(locale);

			Date actual = MailMessage.parseDate(date);
			assertEquals(expected, actual);
>>>>>>> a8e57ae2
		} finally {
			Locale.setDefault(orig);
		}
	}

<<<<<<< HEAD
	public void testDecodeDateMissingTimezone() {
=======
	@Test
	public void decodeDateMissingTimezone() {
>>>>>>> a8e57ae2
		final String date = "17 Oct 2011 10:24:14";
		Date actual = MailMessage.parseDate(date);
		assertEquals(null, actual);
	}
}<|MERGE_RESOLUTION|>--- conflicted
+++ resolved
@@ -27,14 +27,6 @@
 import java.io.UnsupportedEncodingException;
 import java.text.ParseException;
 import java.text.SimpleDateFormat;
-<<<<<<< HEAD
-import java.util.Collection;
-import java.util.Date;
-import java.util.Iterator;
-import java.util.LinkedList;
-import java.util.List;
-import java.util.Locale;
-=======
 import java.util.Date;
 import java.util.LinkedList;
 import java.util.List;
@@ -43,7 +35,6 @@
 import org.junit.After;
 import org.junit.Before;
 import org.junit.Test;
->>>>>>> a8e57ae2
 
 import org.freenetproject.freemail.MailMessage;
 
@@ -153,34 +144,6 @@
 		}
 	}
 
-<<<<<<< HEAD
-	private String join(Collection<?> objs, String separator) {
-		if(objs.isEmpty()) {
-			return "";
-		}
-		if(objs.size() == 1) {
-			return objs.iterator().next().toString();
-		}
-
-		StringBuilder s = new StringBuilder();
-		Iterator<?> it = objs.iterator();
-		while(it.hasNext()) {
-			s.append(it.next().toString());
-			if(it.hasNext()) {
-				s.append(separator);
-			}
-		}
-		return s.toString();
-	}
-
-	/**
-	 * Tests that the parseDate() function parses a valid date without the day of week correctly.
-	 * The test is run with all available locales.
-	 * @throws ParseException if the static date string can't be parsed, should never happen
-	 */
-	//FIXME: Convert to proper parameterized test after moving to jUnit4 (see http://junit.sourceforge.net/javadoc/org/junit/runners/Parameterized.html)
-	public void testDecodeDateAllLocales() throws ParseException {
-=======
 	/**
 	 * Tests that the parseDate() function parses a valid date without the day of week correctly.
 	 * Test is run with the tr locale, checking for the bug that was fixed in commit 7c14b5f6cd.
@@ -188,7 +151,6 @@
 	 */
 	@Test
 	public void decodeDateAllLocales() throws ParseException {
->>>>>>> a8e57ae2
 		final String date = "17 Oct 2011 10:24:14 +0000";
 		final Date expected;
 		{
@@ -197,45 +159,16 @@
 			expected = dateFormat.parse(date);
 		}
 
-<<<<<<< HEAD
-		Locale orig = Locale.getDefault();
-		try {
-			List<Locale> failed = new LinkedList<Locale>();
-			for(Locale l : Locale.getAvailableLocales()) {
-				Locale.setDefault(l);
-
-				Date actual = MailMessage.parseDate(date);
-				if(!expected.equals(actual)) {
-					failed.add(l);
-				}
-			}
-
-			if(!failed.isEmpty()) {
-				fail("Parsing failed with locale(s): [" + join(failed, ", ") + "]");
-			}
-		} finally {
-			Locale.setDefault(orig);
-		}
-=======
 		checkDateWithLocale(expected, date, new Locale("tr"));
->>>>>>> a8e57ae2
 	}
 
 	/**
 	 * Tests that the parseDate() function parses a valid date with the day of week correctly.
-<<<<<<< HEAD
-	 * The test is run with all available locales.
-	 * @throws ParseException if the static date string can't be parsed, should never happen
-	 */
-	//FIXME: Convert to proper parameterized test after moving to jUnit4 (see http://junit.sourceforge.net/javadoc/org/junit/runners/Parameterized.html)
-	public void testDecodeDateWithDayAllLocales() throws ParseException {
-=======
 	 * Test is run with the tr locale, checking for the bug that was fixed in commit 7c14b5f6cd.
 	 * @throws ParseException if the static date string can't be parsed, should never happen
 	 */
 	@Test
 	public void decodeDateWithDayAllLocales() throws ParseException {
->>>>>>> a8e57ae2
 		final String date = "Mon, 17 Oct 2011 10:24:14 +0000";
 		final Date expected;
 		{
@@ -244,23 +177,6 @@
 			expected = dateFormat.parse(date);
 		}
 
-<<<<<<< HEAD
-		Locale orig = Locale.getDefault();
-		try {
-			List<Locale> failed = new LinkedList<Locale>();
-			for(Locale l : Locale.getAvailableLocales()) {
-				Locale.setDefault(l);
-
-				Date actual = MailMessage.parseDate(date);
-				if(!expected.equals(actual)) {
-					failed.add(l);
-				}
-			}
-
-			if(!failed.isEmpty()) {
-				fail("Parsing failed with locale(s): [" + join(failed, ", ") + "]");
-			}
-=======
 		checkDateWithLocale(expected, date, new Locale("tr"));
 	}
 
@@ -271,18 +187,13 @@
 
 			Date actual = MailMessage.parseDate(date);
 			assertEquals(expected, actual);
->>>>>>> a8e57ae2
 		} finally {
 			Locale.setDefault(orig);
 		}
 	}
 
-<<<<<<< HEAD
-	public void testDecodeDateMissingTimezone() {
-=======
 	@Test
 	public void decodeDateMissingTimezone() {
->>>>>>> a8e57ae2
 		final String date = "17 Oct 2011 10:24:14";
 		Date actual = MailMessage.parseDate(date);
 		assertEquals(null, actual);
